/**
 SpecUtils: a library to parse, save, and manipulate gamma spectrum data files.
 Copyright (C) 2016 William Johnson
 Copyright (C) 2023 Chris Kuethe

 This library is free software; you can redistribute it and/or
 modify it under the terms of the GNU Lesser General Public
 License as published by the Free Software Foundation; either
 version 2.1 of the License, or (at your option) any later version.

 This library is distributed in the hope that it will be useful,
 but WITHOUT ANY WARRANTY; without even the implied warranty of
 MERCHANTABILITY or FITNESS FOR A PARTICULAR PURPOSE.  See the GNU
 Lesser General Public License for more details.

 You should have received a copy of the GNU Lesser General Public
 License along with this library; if not, write to the Free Software
 Foundation, Inc., 51 Franklin Street, Fifth Floor, Boston, MA  02110-1301  USA
 */

#include "SpecUtils_config.h"

#include <string>
#include <vector>
#include <cstring>
#include <fstream>
#include <numeric>
#include <sstream>
#include <iostream>
#include <stdexcept>
#include <regex>

#include "rapidxml/rapidxml.hpp"

#include "SpecUtils/DateTime.h"
#include "SpecUtils/SpecFile.h"
#include "SpecUtils/ParseUtils.h"
#include "SpecUtils/StringAlgo.h"
#include "SpecUtils/RapidXmlUtils.hpp"
#include "SpecUtils/EnergyCalibration.h"


using namespace std;

namespace
{
  // The data file doesn't contain live or dead time, so we'll assume a 54 us per-pulse
  //  dead time (niavely, and only preliminarily estimated using two source test - see Knoll
  //  pg 122).
  float estimate_radiacode102_live_time( const float real_time, const double total_counts )
  {
    if( (real_time <= 0.0) || (total_counts <= 0.0) )
      return real_time;
    
    const double detected_cps = total_counts / real_time;
    if( (detected_cps > 18600) || IsNan(detected_cps) || IsInf(detected_cps) )
      return real_time;
    
    const double estimated_true_cps = (18691.6)/(18691.6/detected_cps - 1);
    return static_cast<float>( real_time * (detected_cps / estimated_true_cps) );
  };//float estimate_radiacode102_live_time( const float real_time, const double total_counts )
}//namespace

namespace SpecUtils {

bool SpecFile::load_radiacode_file(const std::string& filename) {
#ifdef _WIN32
  ifstream input(convert_from_utf8_to_utf16(filename).c_str(),
                 ios_base::binary | ios_base::in);
#else
  ifstream input(filename.c_str(), ios_base::binary | ios_base::in);
#endif

  if (!input.is_open())
    return false;

  bool success = load_from_radiacode(input);

  if( !success )
  {
    input.seekg(0);
    success = load_from_radiacode_spectrogram( input );
  }
  
  if (success)
    filename_ = filename;

  return success;
}// bool load_radiacode_file( const std::string &filename );


bool SpecFile::load_from_radiacode(std::istream& input) {
  reset();

  if( !input.good() )
    return false;

  std::unique_lock<std::recursive_mutex> scoped_lock(mutex_);

  const istream::pos_type start_pos = input.tellg();
  input.unsetf(ios::skipws);

  // Determine stream size
  input.seekg(0, ios::end);
  size_t file_size = static_cast<size_t>(input.tellg() - start_pos);
  input.seekg(start_pos);

  // The smallest valid 256 channel RadiaCode XML file I've been able to construct
  // is about 7KB. Typical 1024-channel foreground RC files are about 27KB going
  // up to 31KB for files with many counts per channel. My largest real file
  // with both foreground and background spectra is 59KB. My largest synthetic
  // dual spectrum file that can load back into the RC app is 68KB.
  //
  // The limits of the numeric formats or the descriptive strings have not been
  // carefully analyzed.
  //
  // Finally, there appears to be space for including a thumbnail of the
  // spectrum plot which might be another 6-7KB, but I have not seen any real
  // world files including a thumbnail.
  //
  // We'll require the file to be at least 5 kb, but smaller than 10 MB, although
  //  a couple MB would probably be plenty.

  if( (file_size < (5*1024)) || (file_size > (10*1024*1024)) )
    return false;

  string filedata;
  filedata.resize(file_size + 1);

  input.read(&(filedata[0]), static_cast<streamsize>(file_size));
  filedata[file_size] = 0;  // jic.

  // Look for some distinctive strings early in the file
  // If they exist, this is probably a RadiaCode or BecqMoni file.
  const size_t signature_max_offset = 512;
  const string::size_type fmtver_pos = filedata.find("<FormatVersion>");
  if( (fmtver_pos == string::npos) || (fmtver_pos > signature_max_offset) )
    return false;

  const string::size_type dcr_pos = filedata.find("<DeviceConfigReference>");
  if( dcr_pos == string::npos )
    return false;

  const string::size_type energy_spectrum_pos = filedata.find("<EnergySpectrum");
  if( energy_spectrum_pos == string::npos )
    return false;

  if( energy_spectrum_pos < dcr_pos )
    return false;

  try
  {
    rapidxml::xml_document<char> doc;
    doc.parse<rapidxml::parse_trim_whitespace|rapidxml::allow_sloppy_parse>( &(filedata[0]) );


    /*
     The BecqMoni/RadiaCode XML format has no published specification. In the example
     below, fixed values such as "120920" or "2" which do not appear to change
     between data files are included verbatim; actual varying quantities are
     indicated by their type, such as (float), (integer), or (string).

    ------------------------------------------------------------------------

     <?xml version="1.0"?>
     <ResultDataFile xmlns:xsd="http://www.w3.org/2001/XMLSchema"
     xmlns:xsi="http://www.w3.org/2001/XMLSchema-instance">
       <FormatVersion>(int)</FormatVersion>
       <ResultDataList>
         <ResultData>
           <DeviceConfigReference>
             <Name>RadiaCode-(int)</Name>
           </DeviceConfigReference>

         <BackgroundSpectrumFile>(string)</BackgroundSpectrumFile>

         <StartTime>(isotime)</StartTime>
         <EndTime>(isotime)</EndTime>

         <EnergySpectrum>
           <NumberOfChannels>(integer)</NumberOfChannels>
           <ChannelPitch>1</ChannelPitch>
           <SpectrumName>(string)</SpectrumName>
           <SerialNumber>(string)</SerialNumber>
           <EnergyCalibration>
             <PolynomialOrder>2</PolynomialOrder>
             <Coefficients>
               <Coefficient>(float)</Coefficient>
               <Coefficient>(float)</Coefficient>
               <Coefficient>(float)</Coefficient>
             </Coefficients>
           </EnergyCalibration>
           <MeasurementTime>(integer)</MeasurementTime>
           <Spectrum>
             <DataPoint>(integer)</DataPoint>
             ...
             <DataPoint>(integer)</DataPoint>
           </Spectrum>
         </EnergySpectrum>

         <StartTime>(isotime)</StartTime>
         <EndTime>(isotime)</EndTime>

         <BackgroundEnergySpectrum>
         ...
         </BackgroundEnergySpectrum>

         <Visible>true</Visible>
         <PulseCollection>
           <Format>Base64 encoded binary</Format>
           <Pulses />
         </PulseCollection>

         </ResultData>
       </ResultDataList>
     </ResultDataFile>

     */
    
    // We will first define a lambda to parse the <EnergySpectrum> and <BackgroundEnergySpectrum>
    //  elements, as they share a lot of the same stuff (we have to use a lambda since we fill out
    //  protected members of Measurement, so we cant use an anonymous function).
    const auto parse_meas = []( const rapidxml::xml_node<char> * const spectrum_node, const bool is_radiacode ) -> shared_ptr<Measurement> {
      shared_ptr<Measurement> meas = make_shared<Measurement>();
      
      const rapidxml::xml_node<char> * const real_time_node = XML_FIRST_INODE( spectrum_node, "MeasurementTime" );
      
      if( !real_time_node || !parse_float(real_time_node->value(), real_time_node->value_size(), meas->real_time_) )
        meas->parse_warnings_.push_back( "Could not parse measurement duration." );
      meas->live_time_ = meas->real_time_; // Only clock-time is given in the file.
      
      // Start/End time are sibling nodes of EnergySpectrum when they should
      // be children of that node... the same as MeasurementTime. At least
      // they come before their associated EnergySpectrum.
      const rapidxml::xml_node<char> * const start_time_node = spectrum_node->previous_sibling( "StartTime" );
      const string time_str = xml_value_str(start_time_node);
      if( time_str.size() )
        meas->start_time_ = SpecUtils::time_from_string( time_str, SpecUtils::DateParseEndianType::LittleEndianFirst );
      
      const rapidxml::xml_node<char> * const title_node = XML_FIRST_INODE( spectrum_node, "SpectrumName" );
      meas->title_ = xml_value_str( title_node );
      
      const rapidxml::xml_node<char> * const channel_count_node = XML_FIRST_INODE( spectrum_node, "Spectrum" );
      if( !channel_count_node )
        throw runtime_error( "No Spectrum node under the EnergySpectrum node" );
      
      const rapidxml::xml_node<char> * const nchannel_node = XML_FIRST_INODE( spectrum_node, "NumberOfChannels" );
      size_t num_exp_channels = 0;
      if( nchannel_node )
      {
        int value = 0;
        if( parse_int( nchannel_node->value(), nchannel_node->value_size(), value ) )
          num_exp_channels = static_cast<size_t>( std::min(std::max(value, 0), 4096) );
      }
      
      bool error_with_cc = false; //track if we have any errors parsing channel counts numbers
      auto channel_counts = std::make_shared<vector<float>>();
      
      // Reserve number of channels, to avoid some probably unnecessary allocation and copies
      channel_counts->reserve( (num_exp_channels > 16) ? num_exp_channels : size_t(1024) );
      
      XML_FOREACH_CHILD( x, channel_count_node, "DataPoint" )
      {
        int value = 0;
        error_with_cc |= !parse_int( x->value(), x->value_size(), value );
        channel_counts->push_back( value );
      }//foreach( <DataPoint> ) node)
      
      if( error_with_cc )
        meas->parse_warnings_.push_back( "Some channel counts were not correctly parsed." );
      
      if( (num_exp_channels > 16) && (num_exp_channels != channel_counts->size()) )
        meas->parse_warnings_.push_back( "The number of parsed energy channels ("
                                        + std::to_string(channel_counts->size()) + ") didn't match"
                                        " number of expected (" + std::to_string(num_exp_channels)
                                        + ")." );
      
      const size_t num_channels = channel_counts->size();
      if( num_channels < 16 ) //16 is arbitrary
        throw runtime_error( "Insufficient foreground spectrum channels." );
      
      meas->gamma_counts_ = channel_counts;
      
      const rapidxml::xml_node<char> * const energy_cal_node = XML_FIRST_INODE( spectrum_node, "EnergyCalibration" );
      const rapidxml::xml_node<char> * const coeffs_node = xml_first_inode( energy_cal_node, "Coefficients");
      if( coeffs_node )
      {
        vector<float> cal_coefs;
        XML_FOREACH_CHILD( coef_node, coeffs_node, "Coefficient" )
        {
          float coef_val = 0.0;
          if( parse_float(coef_node->value(), coef_node->value_size(), coef_val ) )
            cal_coefs.push_back( coef_val );
          else
            meas->parse_warnings_.push_back( "Error parsing energy calibration coefficient to float." );
        }//XML_FOREACH_CHILD( coef, energy_cal_node, "Coefficients" )
        
        try
        {
          auto newcal = make_shared<EnergyCalibration>();
          newcal->set_polynomial( num_channels, cal_coefs, {} );
          meas->energy_calibration_ = newcal;
        }catch( std::exception &e )
        {
          meas->parse_warnings_.push_back( "Error interpreting energy calibration: " + string(e.what()) );
        }
      }//if( energy_cal_node )
      
      meas->gamma_count_sum_ = std::accumulate(begin(*channel_counts), end(*channel_counts), 0.0);
      
      meas->detector_name_ = "gamma";
      meas->contained_neutron_ = false;
      
      // Make up for estimated dead-time
      if( is_radiacode )
      {
        meas->live_time_ = estimate_radiacode102_live_time( meas->real_time_, meas->gamma_count_sum_ );
        // If this correction makes a difference, warn users that it may not be super great,
        //  since I didnt extensively check how applicable the estimate is.
        if( fabs(meas->live_time_ - meas->real_time_) > (0.001*meas->real_time_) )
          meas->parse_warnings_.push_back( "An estimated dead-time correction has been used"
                                          " to correct spectrum live-time." );
      }//if( is_radiacode )
      
      return meas;
    };// const auto parse_meas lambda
    

    bool is_radiacode = false;
    
    // Drill down to the <ResultData> node
    const rapidxml::xml_node<char> * const base_node = XML_FIRST_INODE( &doc, "ResultDataFile" );
    if( !base_node )
      throw runtime_error( "Missing ResultDataFile node." );
    
    const rapidxml::xml_node<char> * const data_list_node = XML_FIRST_INODE( base_node, "ResultDataList" );
    if( !data_list_node )
      throw runtime_error( "Missing ResultDataList node." );
    
    XML_FOREACH_CHILD( n_root, data_list_node, "ResultData" )
    {
      const rapidxml::xml_node<char> * const config_node = XML_FIRST_INODE( n_root, "DeviceConfigReference" );
      if( config_node )
      {
        const rapidxml::xml_node<char> * const name_node = XML_FIRST_INODE( config_node, "Name" );
        if( name_node && name_node->value_size() )
          instrument_model_ = xml_value_str( name_node );
      }//if( config_node )
      
      const rapidxml::xml_node<char> * const foreground_node = XML_FIRST_INODE( n_root, "EnergySpectrum" );
      if( !foreground_node )
        throw runtime_error( "No EnergySpectrum node." );
      
      if( XML_NEXT_TWIN(foreground_node) )
        throw runtime_error("File contains more than one EnergySpectrum");
      
      const rapidxml::xml_node<char> * const serial_num_node = XML_FIRST_INODE( foreground_node, "SerialNumber" );
      if( serial_num_node && serial_num_node->value_size() )
      {
        instrument_id_ = xml_value_str( serial_num_node );
        std::regex rc_sn_regex("^RC-(\\d{3})-\\d{6}$");
		std::smatch match_result;

		if ( std::regex_search(instrument_id_, match_result, rc_sn_regex) )
        {
          // Under some circumstances, the radiacode app will mis-identify the source device.
          // I have several data files produced by RC-102-XXXXXX and RC-103-YYYYYY where the
          // DeviceConfigReference/Name node is "RadiaCode-101".
          // Test for this discrepancy and patch the instrument model field if necessary.
          string model_from_sn = "RadiaCode-" + static_cast<string>(match_result[1]);
<<<<<<< HEAD
          if ( instrument_model_.find( model_from_sn ) == string::npos)
=======
          if ( instrument_id_.find( model_from_sn ) == string::npos)
>>>>>>> 0a848771
          {
#if(PERFORM_DEVELOPER_CHECKS)
            parse_warnings_.push_back(
              "DeviceConfigModel " + instrument_model_ +
              " is not consistent with SerialNumber " + instrument_id_ +
              ". Patching to " + model_from_sn );
#endif
            instrument_model_ = model_from_sn;
          }
#if(PERFORM_DEVELOPER_CHECKS)
        } else {
          parse_warnings_.push_back( "SerialNumber " + instrument_id_ + " does not match expected format" );
#endif
        }
      }
      
      //const rapidxml::xml_node<char> * const version_node = XML_FIRST_INODE( base_node, "FormatVersion" );
      //if( version_node && (xml_value_str(version_node) != "120920") )
      //  parse_warnings_.push_back( "This version of radiacode XML file not tested." );
      
      is_radiacode = (is_radiacode || icontains(instrument_model_, "RadiaCode-") );
      
      // Now actually parse the foreground <EnergySpectrum> node.
      shared_ptr<Measurement> fg_meas = parse_meas( foreground_node, is_radiacode );
      assert( fg_meas && (fg_meas->num_gamma_channels() >= 16) );
      
      fg_meas->source_type_ = SourceType::Foreground;
      
      measurements_.push_back( fg_meas );
      
      // Check for and try to parse background spectrum.
      const rapidxml::xml_node<char> * const background_node = XML_FIRST_INODE( n_root, "BackgroundEnergySpectrum" );
      if( background_node )
      {
        try
        {
          shared_ptr<Measurement> bg_meas = parse_meas( background_node, is_radiacode );
          assert( bg_meas && (bg_meas->num_gamma_channels() >= 16) );
          
          bg_meas->source_type_ = SourceType::Background;
          if( !bg_meas->energy_calibration_ || !bg_meas->energy_calibration_->valid() )
          {
            if( bg_meas->gamma_counts_->size() == bg_meas->gamma_counts_->size() )
              bg_meas->energy_calibration_ = fg_meas->energy_calibration_;
          }
          
          measurements_.push_back( bg_meas );
        }catch( std::exception &e )
        {
          parse_warnings_.push_back( "Failed to parse background spectrum in file: " + string(e.what()) );
        }
      }//if( background_node )
    }//XML_FOREACH_CHILD( n_root, data_list_node, "ResultData" )
    
    if( icontains( instrument_model_, "RadiaCode-" ) )
    {
      instrument_type_ = "Spectroscopic Personal Radiation Detector";
      manufacturer_ = "Scan-Electronics";
      detector_type_ = SpecUtils::DetectorType::RadiaCode;
    }else
    {
      // File probably made with BecqMoni
    }
    
    cleanup_after_load();
  }catch( std::exception & )
  {
    reset();
    input.clear();
    input.seekg(start_pos, ios::beg);
    return false;
  }// try / catch

  return true;
}//bool load_from_radiacode( std::istream &input )


bool SpecFile::load_from_radiacode_spectrogram( std::istream& input )
{
  reset();

  if( !input.good() )
    return false;

  std::unique_lock<std::recursive_mutex> scoped_lock(mutex_);

  const istream::pos_type start_pos = input.tellg();
  input.unsetf(ios::skipws);

  // Determine stream size
  input.seekg(0, ios::end);
  size_t file_size = static_cast<size_t>(input.tellg() - start_pos);
  input.seekg(start_pos);

  // If under a kb, definitely not a valid file
  if( file_size < (1*1024) )
    return false;

  const size_t max_header_len = 512;
  assert( max_header_len < file_size );
  
  // First we'll check the beginning of the file to make sure it looks like
  //  its probably a spectrogram file
  string headerdata;
  headerdata.resize(max_header_len + 1);

  input.read(&(headerdata[0]), static_cast<streamsize>(max_header_len));
  headerdata[max_header_len] = 0;  // jic.
  input.clear();
  input.seekg(start_pos, ios::beg);
  
  // Look for some distinctive strings early in the file - for the moment we'll be
  //  pretty restrictive in what we require to be there.
  if( (headerdata.find("Spectrogram:") == string::npos)
     || (headerdata.find("Accumulation time:") == string::npos)
     || (headerdata.find("Timestamp:") == string::npos)
     || (headerdata.find("Time:") == string::npos)
     || (headerdata.find("Channels:") == string::npos) )
  {
    return false;
  }

  try
  {
    // We'll start back over at the beginning
    //  The fields of the header are tab-separated - we will rely on this
    string header;
    while( safe_get_line(input, header, 10*1024) && header.empty() )
    {
    }
    
    auto get_header_field_str = [&headerdata]( const string &field, const bool required ) -> string {
      const size_t pos = headerdata.find( field + ":" );
      if( (pos == string::npos) && required )
        throw logic_error( "radiacode expected header field, '" + field + "', not found" );
      if( pos == string::npos )
        return "";
      
      string value = headerdata.substr(pos + field.size() + 1);
      const size_t tab_pos = value.find('\t');
      if( tab_pos != string::npos )
        value = value.substr(0,tab_pos);
      trim(value);
      return value;
    };//get_header_field_str lambda
    
    const string name = get_header_field_str("Spectrogram", true);
    const string time_str = get_header_field_str("Time", true);
    const string timestamp_str = get_header_field_str("Timestamp", true);
    //const string acc_time_str = get_header_field_str("Accumulation time", true);
    const string channels_str = get_header_field_str("Channels", true);
    const string serial_num = get_header_field_str("Device serial", false);
    const string flags = get_header_field_str("Flags", false);
    const string comment = get_header_field_str("Comment", false);
    
    const time_point_t start_time = time_from_string( time_str );
    
    uint64_t timestamp = 0;
    if( !(stringstream(timestamp_str) >> timestamp) )
      throw runtime_error( "Unexpected timestamp format" );
    
    size_t num_channels = 0;
    if( !(stringstream(channels_str) >> num_channels) || (num_channels < 16) || (num_channels > 4096) )
      throw runtime_error( "Invalid 'Channels' field" );

    vector<string> warnings;
    vector<shared_ptr<Measurement>> meass;
    auto energy_cal = make_shared<EnergyCalibration>();

    int sample_num = 0;
    uint64_t last_timestamp = timestamp;
    size_t skipped_lines = 0, total_lines = 0;
    string line;
	bool line_warning = true;
    while( safe_get_line(input, line, 64*1024) )
    {
      total_lines += 1;
      
      // We'll be pretty generous about allowing invalid lines
      if( line_warning && (skipped_lines > 5) && (total_lines > 10) && (skipped_lines > (total_lines/10)) ) {
        warnings.push_back("Many invalid lines detected");
        line_warning = false;
      }

      trim( line );
      if( line.empty() )
      {
        skipped_lines += 1;
        continue;
      }

      // The second line in the file - "Spectrum:" - is a hex-encoded
      // representation of the total recorded dose since the last device reset.
      // 0-3: spectrum accumulation time in seconds (uint32)
      // 4-15: calibration factors a0, a1, a2 (float[3])
      // 16 .. : counts per channel (uint32[1024])

      string pfx = "Spectrum: ";  // the space is intentional
      if ((string::npos != line.find(pfx)) && (1 == total_lines) && (line.length() >= 57)) {
        try {
          uint8_t raw_bytes[16];
          vector<float> cal_coefs;
          int ds = pfx.length();

          // "unhexlify"
          for (int i = 0; i < sizeof(raw_bytes); i++) {
            string tmp = line.substr(ds + i * 3, 2);
            raw_bytes[i] = strtoul(tmp.c_str(), NULL, 16);
          }

          // convert relevant bytes to a float and stash in calibration vector
          for (int i = 0; i < 3; i++) {
            float tmp;
            memcpy(&tmp, &raw_bytes[4 * i + 4], sizeof(tmp));
            cal_coefs.push_back(tmp);
          }

          energy_cal->set_polynomial(num_channels, cal_coefs, {});
        } catch (std::exception& e) {
          warnings.push_back("Error interpreting energy calibration: " +
                             string(e.what()));
        }
        continue;
      }

      if( !isdigit( (int)line.front() ) )
      {
        skipped_lines += 1;
        continue;
      }
      
      const size_t end_timestamp_pos = line.find('\t');
      if( end_timestamp_pos == string::npos )
      {
        skipped_lines += 1;
        continue;
      }
      
      const string this_timestamp_str = line.substr(0,end_timestamp_pos);
      uint64_t this_timestamp = 0;
      
      if( !(stringstream(this_timestamp_str) >> this_timestamp) )
      {
        skipped_lines += 1;
        continue;
      }
      
      const size_t end_nsecond = line.find('\t', end_timestamp_pos + 1);
      if( (end_nsecond == string::npos) || ((end_nsecond + 4) > line.size()) )
      {
        skipped_lines += 1;
        continue;
      }
      
      const string num_seconds_str = line.substr(end_timestamp_pos + 1, end_nsecond - end_timestamp_pos);
      float num_seconds = 0.0f;
      if( !(stringstream(num_seconds_str) >> num_seconds) )
      {
        skipped_lines += 1;
        continue;
      }

      const char * const counts_start = line.c_str() + end_nsecond + 1;
      const size_t counts_str_len = (line.c_str() + line.size()) - counts_start;
      
      auto channel_counts = make_shared<vector<float>>();
      if( !split_to_floats( counts_start, counts_str_len, *channel_counts ) )
        warnings.push_back( "All channel counts may not have been read." );
      
      if( channel_counts->size() < 2 )
      {
        skipped_lines += 1;
        continue;
      }
      
      if( channel_counts->size() > num_channels )
        throw runtime_error( "More channel counts than expected" );

      // For the benefit of future developers looking at this file to understand
      // this format: each spectrum line is truncated when all subsequent values
      // are 0. A single event int channel 0 would be recorded as "0 0 1".
      // Expand that out to the full <num_channels> members.
      channel_counts->resize( num_channels, 0.0f );
      
      float real_time = 0.0f;
      if( last_timestamp <= this_timestamp )
      {
        real_time = num_seconds;
      }else
      {
        real_time = 1.0E-8 * (this_timestamp - last_timestamp);
        if( fabs(real_time - num_seconds) > 1.5 )
        {
          warnings.push_back( "Indeterminant real-time: timestamp implied " + to_string(real_time) + " seconds" );
          real_time = num_seconds;
        }
      }
      if( (real_time < 0.0f) || IsInf(real_time) || IsNan(real_time) )
      {
        warnings.push_back( "Real-time was negative, setting to zero." );
        real_time = 0.0f;
      }
      
      last_timestamp = this_timestamp;
      const double gamma_sum = std::accumulate( begin(*channel_counts), end(*channel_counts), 0.0 );
        
      auto meas = make_shared<Measurement>();
      meas->real_time_ = real_time;
      meas->live_time_ = estimate_radiacode102_live_time( real_time, gamma_sum );
      meas->gamma_counts_ = channel_counts;
      meas->gamma_count_sum_ = gamma_sum;
      meas->parse_warnings_ = warnings;
      meas->energy_calibration_ = energy_cal;
      meas->sample_number_ = sample_num;
      meas->detector_name_ = "gamma";
      
      if( !is_special(start_time) && (this_timestamp > timestamp) )
      {
        const uint64_t nticks = (this_timestamp - timestamp);
        meas->start_time_ = start_time + chrono::milliseconds(nticks/10000);
      }//if( !is_special(start_time) )
      
      
      meass.push_back( meas );
      
      sample_num += 1;
    }  // while( safe_get_line(input, line, 64*1024) )

    if( meass.empty() )
      throw runtime_error( "No measurements" );
    
    measurements_ = meass;
    instrument_id_ = serial_num;
    
    if( !name.empty() )
      remarks_.push_back( "Name: " + name );
    if( !comment.empty() )
      remarks_.push_back( "Comment: " + comment );
    
    instrument_type_ = "Spectroscopic Personal Radiation Detector";
    manufacturer_ = "Scan-Electronics";
    detector_type_ = SpecUtils::DetectorType::RadiaCode;
    
    cleanup_after_load();
  }catch( std::exception & )
  {
    reset();
    input.clear();
    input.seekg(start_pos, ios::beg);
    
    return false;
  }// try / catch

  return true;
}//bool parse_radiacode_spectrogram( std::istream& input )
    
  
}// namespace SpecUtils<|MERGE_RESOLUTION|>--- conflicted
+++ resolved
@@ -368,11 +368,7 @@
           // DeviceConfigReference/Name node is "RadiaCode-101".
           // Test for this discrepancy and patch the instrument model field if necessary.
           string model_from_sn = "RadiaCode-" + static_cast<string>(match_result[1]);
-<<<<<<< HEAD
-          if ( instrument_model_.find( model_from_sn ) == string::npos)
-=======
           if ( instrument_id_.find( model_from_sn ) == string::npos)
->>>>>>> 0a848771
           {
 #if(PERFORM_DEVELOPER_CHECKS)
             parse_warnings_.push_back(
