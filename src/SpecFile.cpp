/**
 SpecUtils: a library to parse, save, and manipulate gamma spectrum data files.
 Copyright (C) 2016 William Johnson
 
 This library is free software; you can redistribute it and/or
 modify it under the terms of the GNU Lesser General Public
 License as published by the Free Software Foundation; either
 version 2.1 of the License, or (at your option) any later version.
 
 This library is distributed in the hope that it will be useful,
 but WITHOUT ANY WARRANTY; without even the implied warranty of
 MERCHANTABILITY or FITNESS FOR A PARTICULAR PURPOSE.  See the GNU
 Lesser General Public License for more details.
 
 You should have received a copy of the GNU Lesser General Public
 License along with this library; if not, write to the Free Software
 Foundation, Inc., 51 Franklin Street, Fifth Floor, Boston, MA  02110-1301  USA
*/

#include "SpecUtils_config.h"

#if( USE_D3_EXPORTING )
#include "D3SupportFiles.h"
#endif //#if( USE_D3_EXPORTING )

#include <ctime>
#include <cmath>
#include <vector>
#include <memory>
#include <string>
#include <cctype>
#include <locale>
#include <limits>
#include <numeric>
#include <fstream>
#include <cctype>
#include <cstdlib>
#include <cstring>
#include <iostream>
#include <cstdint>
#include <iterator>
#include <stdexcept>
#include <algorithm>
#include <functional>
//#define __STDC_FORMAT_MACROS
//#include <inttypes.h>
#include <sys/stat.h>

#include <boost/functional/hash.hpp>

#if( BUILD_AS_UNIT_TEST_SUITE )
#include <boost/test/unit_test.hpp>
#endif

#include "rapidxml/rapidxml.hpp"
#include "rapidxml/rapidxml_utils.hpp"

#include "SpecUtils/SpecFile.h"
#include "SpecUtils/DateTime.h"
#include "SpecUtils/ParseUtils.h"
#include "SpecUtils/StringAlgo.h"
#include "SpecUtils/Filesystem.h"
#include "SpecUtils/SpecUtilsAsync.h"
#include "SpecUtils/RapidXmlUtils.hpp"
#include "SpecUtils/EnergyCalibration.h"
#include "SpecUtils/SerialToDetectorModel.h"

#if( SpecUtils_ENABLE_D3_CHART )
#include "SpecUtils/D3SpectrumExport.h"
#endif


static_assert( RAPIDXML_USE_SIZED_INPUT_WCJOHNS == 1,
              "The modified version of RapidXml is somehow not being used to compile SpecFile" );


#define STRINGIFY(x) #x
#define TOSTRING(x) STRINGIFY(x)

#if( defined(_MSC_VER) && _MSC_VER <= 1700 )
#define SRC_LOCATION (std::string("File " TOSTRING(__FILE__) ": Function '") \
        +  std::string(__FUNCTION__) \
        + std::string( "': Line " TOSTRING(__LINE__)))
#else
#define SRC_LOCATION (std::string("File " TOSTRING(__FILE__) ": Function '") \
        + std::string(__func__) \
        + std::string( "': Line " TOSTRING(__LINE__)))
#endif

#if( defined(WIN32) )
#undef min
#undef max
#endif 

using namespace std;


using SpecUtils::trim;
using SpecUtils::split;
using SpecUtils::iequals_ascii;
using SpecUtils::to_lower_ascii;
using SpecUtils::to_upper_ascii;
using SpecUtils::contains;
using SpecUtils::icontains;
using SpecUtils::starts_with;
using SpecUtils::istarts_with;
using SpecUtils::ireplace_all;
using SpecUtils::convert_from_utf8_to_utf16;
using SpecUtils::time_duration_string_to_seconds;

using SpecUtils::time_from_string;

//For references in comments similar to 'refDXMA3HSRA6', see
//  documentation/comment_refernce_to_ouo_source.txt for source file information

//If the SpecFile and Measurement equal_enough functions should require remarks
//  and parse warnings to match - useful to disable when parsing significantly
//  changes so everything besides remarks and parser comments can be validated;
//  Differences will still be printed out, so can be manually inspected to make
//  sure they are as expected.
#define REQUIRE_REMARKS_COMPARE 1

#if( !REQUIRE_REMARKS_COMPARE )
#warning "Not requiring remarks and parse warnings to compare - this should be only for temporary development only."
#endif


namespace
{
  bool toInt( const std::string &str, int &f )
  {
    const int nconvert = sscanf( str.c_str(), "%i", &f );
    return (nconvert == 1);
  }
  
  
  /** Adds the vector of 'input' float vectors, to results.
      The result will be resized to larges input float vector size.
   */
  void add_to( vector<float> &results,
              const vector< std::shared_ptr<const vector<float> > > &input )
  {
    results.clear();
    if( input.empty() )
      return;
    
    size_t max_size = 0;
    for( const auto &currarayptr : input )
      max_size = std::max( max_size, currarayptr->size() );
    
    results.resize( max_size, 0.0f );
    
    for( const auto &currarayptr : input )
    {
      const vector<float> &curraray = (*currarayptr);
      
      const size_t size = curraray.size();
      if( size > results.size() )  //should never evaluate to true, but JIC
        results.resize( size, 0.0f );
      
      for( size_t i = 0; i < size; ++i )
        results[i] += curraray[i];
    }
  }//add_to(...)
  
  
  void sum_with_rebin( vector<float> &results,
                      const std::shared_ptr<const SpecUtils::Measurement> &binning,
                      const vector<std::shared_ptr<const SpecUtils::Measurement> > &datas )
  {
    assert( !!binning );
    
    const shared_ptr<const SpecUtils::EnergyCalibration> wantedcal = binning->energy_calibration();
    assert( wantedcal );
    const shared_ptr<const std::vector<float>> &wantedenergies = wantedcal->channel_energies();
    
    const size_t nbin = wantedcal->num_channels();
    if( results.size() < nbin )
      results.resize( nbin, 0.0f );
    
    assert( !!wantedenergies );
    
    for( size_t i = 0; i < datas.size(); ++i )
    {
      const std::shared_ptr<const SpecUtils::Measurement> &d = datas[i];
      const shared_ptr<const SpecUtils::EnergyCalibration> datacal = d->energy_calibration();
      assert( datacal );
      const std::shared_ptr<const std::vector<float>> &dataenergies = datacal->channel_energies();
      const std::shared_ptr<const std::vector<float>> &channel_counts = d->gamma_counts();
      
      if( !dataenergies || !channel_counts )
      {
        cerr << "sum_with_rebin(...): found spectrum with no bin" << endl;
        continue;
      }//if( !dataenergies )
      
      if( datacal == wantedcal )  //|| (*datacal) == (*wantedcal) )
      {
        assert( results.size() == channel_counts->size() );
        
        for( size_t j = 0; j < nbin; ++j )
          results[j] += (*channel_counts)[j];
      }else if( channel_counts->size() > 3 )
      {
        vector<float> resulting_counts;
        SpecUtils::rebin_by_lower_edge( *dataenergies, *channel_counts,
                            *wantedenergies, resulting_counts );
        
        assert( ((nbin+1) == wantedenergies->size()) || (nbin == wantedenergies->size()) );
        assert( ((resulting_counts.size()+1) == wantedenergies->size())
                 || (resulting_counts.size() == wantedenergies->size()) );
        
        for( size_t j = 0; j < nbin; ++j )
          results[j] += resulting_counts[j];
        
        if( (nbin+1) == resulting_counts.size() )
          results.back() += resulting_counts.back();
      }//if( dataenergies == wantedenergies )
      
    }//for( size_t i = 0; i < datas.size(); ++i )
  }//void sum_with_rebin(...)
  
//Analogous to compare_by_sample_det_time; compares by
// sample_number, and then detector_number_, but NOT by start_time_
struct SpecFileLessThan
{
  const int m_sample_number, m_detector_number;
  
  SpecFileLessThan( int sample_num, int det_num )
  : m_sample_number( sample_num ), m_detector_number( det_num )
  {}
  
  bool operator()( const std::shared_ptr<SpecUtils::Measurement>& lhs,
                   const std::shared_ptr<SpecUtils::Measurement> &dummy )
  {
    assert( !dummy );
    if( !lhs )
      return false;
    
    if( lhs->sample_number() == m_sample_number )
      return (lhs->detector_number() < m_detector_number);
    return (lhs->sample_number() < m_sample_number);
  }//operator()
};//struct SpecFileLessThan

//compare_by_sample_det_time: compares by sample_number_, and then
//  detector_number_, then by start_time_, then source_type_
bool compare_by_sample_det_time( const std::shared_ptr<const SpecUtils::Measurement> &lhs,
                           const std::shared_ptr<const SpecUtils::Measurement> &rhs )
{
  if( !lhs || !rhs )
    return false;

  if( lhs->sample_number() != rhs->sample_number() )
    return (lhs->sample_number() < rhs->sample_number());

  if( lhs->detector_number() != rhs->detector_number() )
    return (lhs->detector_number() < rhs->detector_number());

  if( lhs->start_time() != rhs->start_time() )
    return (lhs->start_time() < rhs->start_time());
  
  return (lhs->source_type() < rhs->source_type());
}//compare_by_sample_det_time(...)

}//anaomous namespace






#if(PERFORM_DEVELOPER_CHECKS)
void log_developer_error( const char *location, const char *error )
{
  static std::recursive_mutex s_dev_error_log_mutex;
  static ofstream s_dev_error_log( "developer_errors.log", ios::app | ios::out );
  
  std::unique_lock<std::recursive_mutex> loc( s_dev_error_log_mutex );
  
  boost::posix_time::ptime time = boost::posix_time::second_clock::local_time();
  
  const string timestr = SpecUtils::to_iso_string(time);
//  const string timestr = SpecUtils::to_iso_string( time );
  
  s_dev_error_log << timestr << ": " << location << endl << error << "\n\n" << endl;
  cerr << timestr << ": " << location << endl << error << "\n\n" << endl;
}//void log_developer_error( const char *location, const char *error )
#endif //#if(PERFORM_DEVELOPER_CHECKS)

namespace SpecUtils
{
    
  //implementation of inlined functions
bool SpecFile::modified() const
{
  return modified_;
}
  
  
void SpecFile::reset_modified()
{
  std::unique_lock<std::recursive_mutex> lock( mutex_ );
  modified_ = false;
}

void SpecFile::reset_modified_since_decode()
{
  std::unique_lock<std::recursive_mutex> lock( mutex_ );
  modifiedSinceDecode_ = false;
}

bool SpecFile::modified_since_decode() const
{
  return modifiedSinceDecode_;
}

float SpecFile::gamma_live_time() const
{
  return gamma_live_time_;
}

float SpecFile::gamma_real_time() const
{
  return gamma_real_time_;
}

double SpecFile::gamma_count_sum() const
{
  return gamma_count_sum_;
}

double SpecFile::neutron_counts_sum() const
{
  return neutron_counts_sum_;
}

const std::string &SpecFile::filename() const
{
  return filename_;
}

const std::vector<std::string> &SpecFile::detector_names() const
{
  return detector_names_;
}

const std::vector<int> &SpecFile::detector_numbers() const
{
  return detector_numbers_;
}

const std::vector<std::string> &SpecFile::gamma_detector_names() const
{
  return gamma_detector_names_;
}

const std::vector<std::string> &SpecFile::neutron_detector_names() const
{
  return neutron_detector_names_;
}

const std::string &SpecFile::uuid() const
{
  return uuid_;
}

const std::vector<std::string> &SpecFile::remarks() const
{
  return remarks_;
}

const std::vector<std::string> &SpecFile::parse_warnings() const
{
  return parse_warnings_;
}

int SpecFile::lane_number() const
{
  return lane_number_;
}

const std::string &SpecFile::measurement_location_name() const
{
  return measurement_location_name_;
}

const std::string &SpecFile::inspection() const
{
  return inspection_;
}

double Measurement::latitude() const
{
  return latitude_;
}

double Measurement::longitude() const
{
  return longitude_;
}


const boost::posix_time::ptime &Measurement::position_time() const
{
  return position_time_;
}

const std::string &SpecFile::measurement_operator() const
{
  return measurement_operator_;
}

const std::set<int> &SpecFile::sample_numbers() const
{
  //  std::unique_lock<std::recursive_mutex> lock( mutex_ );
  //  set<int> answer;
  //  fore( const std::shared_ptr<Measurement> &meas : measurements_ )
  //    answer.insert( meas->sample_number_ );
  //  return answer;
  return sample_numbers_;
}//set<int> sample_numbers() const


size_t SpecFile::num_measurements() const
{
  size_t n;
  
  {
    std::unique_lock<std::recursive_mutex> lock( mutex_ );
    n = measurements_.size();
  }
  
  return n;
}//size_t num_measurements() const


std::shared_ptr<const Measurement> SpecFile::measurement(
                                                         size_t num ) const
{
  std::unique_lock<std::recursive_mutex> lock( mutex_ );
  const size_t n = measurements_.size();
  
  if( num >= n )
    throw std::runtime_error( "SpecFile::measurement(size_t): invalid index" );
  
  return measurements_[num];
}


DetectorType SpecFile::detector_type() const
{
  return detector_type_;
}

const std::string &SpecFile::instrument_type() const
{
  return instrument_type_;
}

const std::string &SpecFile::manufacturer() const
{
  return manufacturer_;
}

const std::string &SpecFile::instrument_model() const
{
  return instrument_model_;
}

const std::string &SpecFile::instrument_id() const
{
  return instrument_id_;
}

std::vector< std::shared_ptr<const Measurement> > SpecFile::measurements() const
{
  std::unique_lock<std::recursive_mutex> lock( mutex_ );
  
  std::vector< std::shared_ptr<const Measurement> > answer;
  for( size_t i = 0; i < measurements_.size(); ++i )
    answer.push_back( measurements_[i] );
  return answer;
}//std::vector< std::shared_ptr<const Measurement> > measurements() const


std::shared_ptr<const DetectorAnalysis> SpecFile::detectors_analysis() const
{
  return detectors_analysis_;
}


double SpecFile::mean_latitude() const
{
  return mean_latitude_;
}

double SpecFile::mean_longitude() const
{
  return mean_longitude_;
}

void SpecFile::set_filename( const std::string &n )
{
  filename_ = n;
  modified_ = modifiedSinceDecode_ = true;
}

void SpecFile::set_remarks( const std::vector<std::string> &n )
{
  remarks_ = n;
  modified_ = modifiedSinceDecode_ = true;
}

void SpecFile::set_uuid( const std::string &n )
{
  uuid_ = n;
  modified_ = modifiedSinceDecode_ = true;
}

void SpecFile::set_lane_number( const int num )
{
  lane_number_ = num;
  modified_ = modifiedSinceDecode_ = true;
}

void SpecFile::set_measurement_location_name( const std::string &n )
{
  measurement_location_name_ = n;
  modified_ = modifiedSinceDecode_ = true;
}

void SpecFile::set_inspection( const std::string &n )
{
  inspection_ = n;
  modified_ = modifiedSinceDecode_ = true;
}

void SpecFile::set_instrument_type( const std::string &n )
{
  instrument_type_ = n;
  modified_ = modifiedSinceDecode_ = true;
}

void SpecFile::set_detector_type( const DetectorType type )
{
  detector_type_ = type;
  modified_ = modifiedSinceDecode_ = true;
}

void SpecFile::set_manufacturer( const std::string &n )
{
  manufacturer_ = n;
  modified_ = modifiedSinceDecode_ = true;
}

void SpecFile::set_instrument_model( const std::string &n )
{
  instrument_model_ = n;
  modified_ = modifiedSinceDecode_ = true;
}

void SpecFile::set_instrument_id( const std::string &n )
{
  instrument_id_ = n;
  modified_ = modifiedSinceDecode_ = true;
}




//implementation of inline Measurement functions
float Measurement::live_time() const
{
  return live_time_;
}

float Measurement::real_time() const
{
  return real_time_;
}

bool Measurement::contained_neutron() const
{
  return contained_neutron_;
}

int Measurement::sample_number() const
{
  return sample_number_;
}

OccupancyStatus Measurement::occupied() const
{
  return occupied_;
}

double Measurement::gamma_count_sum() const
{
  return gamma_count_sum_;
}

double Measurement::neutron_counts_sum() const
{
  return neutron_counts_sum_;
}

float Measurement::speed() const
{
  return speed_;
}

const std::string &Measurement::detector_name() const
{
  return detector_name_;
}

int Measurement::detector_number() const
{
  return detector_number_;
}

const std::string &Measurement::detector_type() const
{
  return detector_description_;
}

SpecUtils::QualityStatus Measurement::quality_status() const
{
  return quality_status_;
}

SourceType Measurement::source_type() const
{
  return source_type_;
}


SpecUtils::EnergyCalType Measurement::energy_calibration_model() const
{
  assert( energy_calibration_ );
  return energy_calibration_->type();
}


const std::vector<std::string> &Measurement::remarks() const
{
  return remarks_;
}

const std::vector<std::string> &Measurement::parse_warnings() const
{
  return parse_warnings_;
}

const boost::posix_time::ptime &Measurement::start_time() const
{
  return start_time_;
}

const boost::posix_time::ptime Measurement::start_time_copy() const
{
  return start_time_;
}

  
const std::vector<float> &Measurement::calibration_coeffs() const
{
  assert( energy_calibration_ );
  return energy_calibration_->coefficients();
}

  
const std::vector<std::pair<float,float>> &Measurement::deviation_pairs() const
{
  assert( energy_calibration_ );
  return energy_calibration_->deviation_pairs();
}
 
std::shared_ptr<const EnergyCalibration> Measurement::energy_calibration() const
{
  assert( energy_calibration_ );
  return energy_calibration_;
}
  
const std::shared_ptr< const std::vector<float> > &Measurement::channel_energies() const
{
  assert( energy_calibration_ );
  return energy_calibration_->channel_energies();
}

  
const std::shared_ptr< const std::vector<float> > &Measurement::gamma_counts() const
{
  return gamma_counts_;
}
  
  
void Measurement::set_start_time( const boost::posix_time::ptime &time )
{
  start_time_ = time;
}

  
void Measurement::set_remarks( const std::vector<std::string> &remar )
{
  remarks_ = remar;
}
  
  
void Measurement::set_source_type( const SourceType type )
{
  source_type_ = type;
}
  
void Measurement::set_sample_number( const int samplenum )
{
  sample_number_ = samplenum;
}
  

void Measurement::set_occupancy_status( const OccupancyStatus status )
{
  occupied_ = status;
}


void Measurement::set_detector_name( const std::string &name )
{
  detector_name_ = name;
}


void Measurement::set_detector_number( const int detnum )
{
  detector_number_ = detnum;
}

  
void Measurement::set_gamma_counts( std::shared_ptr<const std::vector<float>> counts,
                                     const float livetime, const float realtime )
{
  live_time_ = livetime;
  real_time_ = realtime;
  gamma_count_sum_ = 0.0;
  
  //const size_t oldnchan = gamma_counts_ ? gamma_counts_->size() : 0u;
  
  if( !counts )
    counts = std::make_shared<std::vector<float>>();
  gamma_counts_ = counts;
  for( const float val : *counts )
    gamma_count_sum_ += val;
  
  assert( energy_calibration_ );
  
  const auto &cal = *energy_calibration_;
  const size_t newnchan = gamma_counts_->size();
  const size_t calnchan = cal.num_channels();
  
  if( (newnchan != calnchan) && (cal.type() != EnergyCalType::LowerChannelEdge) )
  {
    //We could preserve the old coefficients for Polynomial and FRF, and just create a new
    //  calibration... it isnt clear if we should do that, or just clear out the calibration...
    energy_calibration_ = std::make_shared<const SpecUtils::EnergyCalibration>();
  }
}//set_gamma_counts
  
  
void Measurement::set_neutron_counts( const std::vector<float> &counts )
{
  neutron_counts_ = counts;
  neutron_counts_sum_ = 0.0;
  contained_neutron_ = !counts.empty();
  const size_t size = counts.size();
  for( size_t i = 0; i < size; ++i )
    neutron_counts_sum_ += counts[i];
}

  
const std::vector<float> &Measurement::neutron_counts() const
{
  return neutron_counts_;
}
  
  
size_t Measurement::num_gamma_channels() const
{
  if( !gamma_counts_ )
    return 0;
  return gamma_counts_->size();
}
  
  
size_t Measurement::find_gamma_channel( const float x ) const
{
  assert( energy_calibration_ );
  const shared_ptr<const vector<float>> &energies = energy_calibration_->channel_energies();
  if( !energies || (energies->size() < 2) || !gamma_counts_ )
    throw std::runtime_error( "find_gamma_channel: channel energies not defined" );
  
  assert( (gamma_counts_->size()+1) == energies->size() );
  
  //Using upper_bound instead of lower_bound to properly handle the case
  //  where x == bin lower energy.
  const auto pos_iter = std::upper_bound( energies->begin(), energies->end(), x );
  if( pos_iter == begin(*energies) )
    return 0;
  
  const size_t last_channel = gamma_counts_->size() - 1;
  const size_t pos_index = (pos_iter - begin(*energies)) - 1;
  
  return std::min( pos_index, last_channel );
}//size_t find_gamma_channel( const float energy ) const
  
  
float Measurement::gamma_channel_content( const size_t channel ) const
{
  if( !gamma_counts_ || channel >= gamma_counts_->size() )
    return 0.0f;
    
  return gamma_counts_->operator[]( channel );
}//float gamma_channel_content( const size_t channel ) const
  
  
float Measurement::gamma_channel_lower( const size_t channel ) const
{
  assert( energy_calibration_ );
  const shared_ptr<const vector<float>> &energies = energy_calibration_->channel_energies();
  
  if( !energies || channel >= energies->size() )
    throw std::runtime_error( "gamma_channel_lower: channel energies not defined" );
    
  return energies->operator[]( channel );
}//float gamma_channel_lower( const size_t channel ) const
  
  
float Measurement::gamma_channel_center( const size_t channel ) const
{
  return gamma_channel_lower( channel ) + 0.5f*gamma_channel_width( channel );
}//float gamma_channel_center( const size_t channel ) const
  
  
float Measurement::gamma_channel_upper( const size_t channel ) const
{
  assert( energy_calibration_ );
  const shared_ptr<const vector<float>> &energies = energy_calibration_->channel_energies();
  
  if( !energies || (energies->size() < 2) || ((channel+1) >= energies->size()) )
    throw std::runtime_error( "gamma_channel_upper: channel energies not defined" );
  
  return (*energies)[channel+1];
}//float gamma_channel_upper( const size_t channel ) const
  
  
const std::shared_ptr< const std::vector<float> > &Measurement::gamma_channel_energies() const
{
  assert( energy_calibration_ );
  return energy_calibration_->channel_energies();
}
  
  
const std::shared_ptr< const std::vector<float> > &Measurement::gamma_channel_contents() const
{
  return gamma_counts_;
}
  
  
float Measurement::gamma_channel_width( const size_t channel ) const
{
  assert( energy_calibration_ );
  const shared_ptr<const vector<float>> &energies = energy_calibration_->channel_energies();
  
  if( !energies || (energies->size() < 2) || ((channel+1) >= energies->size()) )
    throw std::runtime_error( "gamma_channel_width: channel energies not defined" );
  
  return (*energies)[channel+1] - (*energies)[channel];
}//float gamma_channel_width( const size_t channel ) const
  
  
const std::string &Measurement::title() const
{
  return title_;
}
  
  
void Measurement::set_title( const std::string &title )
{
  title_ = title;
}
  
  
float Measurement::gamma_energy_min() const
{
  assert( energy_calibration_ );
  const shared_ptr<const vector<float>> &energies = energy_calibration_->channel_energies();
  
  if( !energies || energies->empty() )
    return 0.0f;
  return energies->front();
}

  
float Measurement::gamma_energy_max() const
{
  assert( energy_calibration_ );
  const shared_ptr<const vector<float>> &energies = energy_calibration_->channel_energies();
  
  if( !energies || energies->empty() )
    return 0.0f;
  
  return energies->back();
}


double gamma_integral( const std::shared_ptr<const Measurement> &hist,
                 const float minEnergy, const float maxEnergy )
{
  if( !hist )
    return 0.0;
  
  const double gamma_sum = hist->gamma_integral( minEnergy, maxEnergy );

#if( PERFORM_DEVELOPER_CHECKS )
  /*
  double check_sum = 0.0;
  
  const int lowBin = hist->FindFixBin( minEnergy );
  int highBin = hist->FindFixBin( maxEnergy );
  if( highBin > hist->GetNbinsX() )
    highBin = hist->GetNbinsX();
  
  if( lowBin == highBin )
  {
    const float binWidth = hist->GetBinWidth( lowBin );
    const double frac = (maxEnergy - minEnergy) / binWidth;
    check_sum = frac * hist->GetBinContent( lowBin );
  }else
  {
    if( lowBin > 0 )
    {
      const float lowerLowEdge = hist->GetBinLowEdge( lowBin );
      const float lowerBinWidth = hist->GetBinWidth( lowBin );
      const float lowerUpEdge = lowerLowEdge + lowerBinWidth;
    
      double fracLowBin = 1.0;
      if( minEnergy > lowerLowEdge )
        fracLowBin = (lowerUpEdge - minEnergy) / lowerBinWidth;
    
      check_sum += fracLowBin * hist->GetBinContent( lowBin );
    }//if( lowBin > 0 )
  
    if( highBin > 0 )
    {
      const float upperLowEdge = hist->GetBinLowEdge( highBin );
      const float upperBinWidth = hist->GetBinWidth( highBin );
      const float upperUpEdge = upperLowEdge + upperBinWidth;
    
      double fracUpBin = 1.0;
      if( maxEnergy < upperUpEdge )
        fracUpBin  = (maxEnergy - upperLowEdge) / upperBinWidth;
    
      check_sum += fracUpBin * hist->GetBinContent( highBin );
    }//if( highBin > 0 && lowBin!=highBin )
  
    for( int bin = lowBin + 1; bin < highBin; ++bin )
      check_sum += hist->GetBinContent( bin );
  }//if( lowBin == highBin ) / else
  
  
  if( check_sum != gamma_sum && !IsNan(check_sum) && !IsInf(check_sum)
      && lowBin != highBin )
  {
    char buffer[512];
    snprintf( buffer, sizeof(buffer),
              "Gamma Integral using new method varied from old methodology;"
              " %f (old) vs %f (new); lowBin=%i, highBin=%i" ,
              check_sum, gamma_sum, lowBin, highBin );
    log_developer_error( __func__, buffer );
  }//if( check_sum != gamma_sum )
   */
#endif  //#if( PERFORM_DEVELOPER_CHECKS )

  return gamma_sum;
}//float integral(...)



double Measurement::gamma_integral( float lowerx, float upperx ) const
{
  double sum = 0.0;
  
  const auto &channel_energies = energy_calibration_->channel_energies();
      
  if( !channel_energies || !gamma_counts_ || channel_energies->size() < 2
      || gamma_counts_->size() < 2 )
    return sum;

  const vector<float> &x = *channel_energies;
  const vector<float> &y = *gamma_counts_;
  
  const size_t nchannel = x.size();
  const float maxX = 2.0f*x[nchannel-1] - x[nchannel-2];
  
  lowerx = std::min( maxX, std::max( lowerx, x[0] ) );
  upperx = std::max( x[0], std::min( upperx, maxX ) );
  
  if( lowerx == upperx )
    return sum;
  
  if( lowerx > upperx )
    std::swap( lowerx, upperx );
 
  //need to account for edgecase of incase x.size() != y.size()
  const size_t maxchannel = gamma_counts_->size() - 1;
  const size_t lowerChannel = min( find_gamma_channel( lowerx ), maxchannel );
  const size_t upperChannel = min( find_gamma_channel( upperx ), maxchannel );
  
  const float lowerLowEdge = x[lowerChannel];
  const float lowerBinWidth = (lowerChannel < (nchannel-1))
                                      ? x[lowerChannel+1] - x[lowerChannel]
                                      : x[lowerChannel]   - x[lowerChannel-1];
  const float lowerUpEdge = lowerLowEdge + lowerBinWidth;
  
  if( lowerChannel == upperChannel )
  {
    const double frac = (upperx - lowerx) / lowerBinWidth;
    return frac * y[lowerChannel];
  }
  
  const double fracLowBin = (lowerUpEdge - lowerx) / lowerBinWidth;
  sum += fracLowBin * y[lowerChannel];
  
  const float upperLowEdge = x[upperChannel];
  const float upperBinWidth = (upperChannel < (nchannel-1))
                                      ? x[upperChannel+1] - x[upperChannel]
                                      : x[upperChannel]   - x[upperChannel-1];
//  const float upperUpEdge = upperLowEdge + upperBinWidth;
  const double fracUpBin  = (upperx - upperLowEdge) / upperBinWidth;
  sum += fracUpBin * y[upperChannel];

  for( size_t channel = lowerChannel + 1; channel < upperChannel; ++channel )
    sum += y[channel];
  
  return sum;
}//double gamma_integral( const float lowEnergy, const float upEnergy ) const;


double Measurement::gamma_channels_sum( size_t startbin, size_t endbin ) const
{
  double sum = 0.0;
  if( !gamma_counts_ )
    return sum;
  
  const size_t nchannels = gamma_counts_->size();
  
  if( startbin >= nchannels )
    return sum;
  
  endbin = std::min( endbin, nchannels-1 );
  
  if( startbin > endbin )
    std::swap( startbin, endbin );
  
  for( size_t channel = startbin; channel <= endbin; ++channel )
    sum += (*gamma_counts_)[channel];
  
  return sum;
}//double gamma_channels_sum( size_t startbin, size_t endbin ) const;



const char *descriptionText( const SpecUtils::SpectrumType type )
{
  switch( type )
  {
    case SpecUtils::SpectrumType::Foreground:       return "Foreground";
    case SpecUtils::SpectrumType::SecondForeground: return "Secondary";
    case SpecUtils::SpectrumType::Background:       return "Background";
  }//switch( type )
  
  return "";
}//const char *descriptionText( const SpecUtils::SpectrumType type )


const char *suggestedNameEnding( const SaveSpectrumAsType type )
{
  switch( type )
  {
    case SaveSpectrumAsType::Txt:                return "txt";
    case SaveSpectrumAsType::Csv:                return "csv";
    case SaveSpectrumAsType::Pcf:                return "pcf";
    case SaveSpectrumAsType::N42_2006:           return "n42";
    case SaveSpectrumAsType::N42_2012:           return "n42";
    case SaveSpectrumAsType::Chn:                return "chn";
    case SaveSpectrumAsType::SpcBinaryInt:       return "spc";
    case SaveSpectrumAsType::SpcBinaryFloat:     return "spc";
    case SaveSpectrumAsType::SpcAscii:           return "spc";
    case SaveSpectrumAsType::ExploraniumGr130v0: return "dat";
    case SaveSpectrumAsType::ExploraniumGr135v2: return "dat";
    case SaveSpectrumAsType::SpeIaea:            return "spe";
    case SaveSpectrumAsType::Cnf:                return "cnf";
    case SaveSpectrumAsType::Tka:                return "tka";
#if( SpecUtils_ENABLE_D3_CHART )
    case SaveSpectrumAsType::HtmlD3:             return "html";
#endif
    case SaveSpectrumAsType::NumTypes:          break;
  }//switch( m_format )
  
  return "";
}//const char *suggestedNameEnding( const SaveSpectrumAsType type )


SpectrumType spectrumTypeFromDescription( const char *descrip )
{
  if( strcmp(descrip,descriptionText(SpecUtils::SpectrumType::Foreground)) == 0 )
    return SpecUtils::SpectrumType::Foreground;
  if( strcmp(descrip,descriptionText(SpecUtils::SpectrumType::SecondForeground)) == 0 )
    return SpecUtils::SpectrumType::SecondForeground;
  if( strcmp(descrip,descriptionText(SpecUtils::SpectrumType::Background)) == 0 )
    return SpecUtils::SpectrumType::Background;

  throw runtime_error( "spectrumTypeFromDescription(...): invalid descrip: "
                        + string(descrip) );
  
  return SpecUtils::SpectrumType::Foreground;
}//SpectrumType spectrumTypeFromDescription( const char *descrip )


const char *descriptionText( const SaveSpectrumAsType type )
{
  switch( type )
  {
    case SaveSpectrumAsType::Txt:                return "TXT";
    case SaveSpectrumAsType::Csv:                return "CSV";
    case SaveSpectrumAsType::Pcf:                return "PCF";
    case SaveSpectrumAsType::N42_2006:           return "2006 N42";
    case SaveSpectrumAsType::N42_2012:           return "2012 N42";
    case SaveSpectrumAsType::Chn:                return "CHN";
    case SaveSpectrumAsType::SpcBinaryInt:       return "Integer SPC";
    case SaveSpectrumAsType::SpcBinaryFloat:     return "Float SPC";
    case SaveSpectrumAsType::SpcAscii:           return "ASCII SPC";
    case SaveSpectrumAsType::ExploraniumGr130v0: return "GR130 DAT";
    case SaveSpectrumAsType::ExploraniumGr135v2: return "GR135v2 DAT";
    case SaveSpectrumAsType::SpeIaea:            return "IAEA SPE";
    case SaveSpectrumAsType::Cnf:                return "CNF";
    case SaveSpectrumAsType::Tka:                return "TKA";
#if( SpecUtils_ENABLE_D3_CHART )
    case SaveSpectrumAsType::HtmlD3:             return "HTML";
#endif
    case SaveSpectrumAsType::NumTypes:          return "";
  }
  return "";
}//const char *descriptionText( const SaveSpectrumAsType type )




const std::string &detectorTypeToString( const DetectorType type )
{
  static const string sm_GR135DetectorStr             = "GR135";
  static const string sm_IdentiFinderDetectorStr      = "IdentiFINDER";
  static const string sm_IdentiFinderNGDetectorStr    = "IdentiFINDER-NG";
  static const string sm_IdentiFinderLaBr3DetectorStr = "IdentiFINDER-LaBr3";
  static const string sm_DetectiveDetectorStr         = "Detective";
  static const string sm_DetectiveExDetectorStr       = "Detective-EX";
  static const string sm_DetectiveEx100DetectorStr    = "Detective-EX100";
  static const string sm_OrtecIDMPortalDetectorStr    = "Detective-EX200";
  static const string sm_OrtecDetectiveXStr           = "Detective X";
  static const string sm_SAIC8DetectorStr             = "SAIC8";
  static const string sm_Falcon5kDetectorStr          = "Falcon 5000";
  static const string sm_UnknownDetectorStr           = "Unknown";
  static const string sm_MicroDetectiveDetectorStr    = "MicroDetective";
  static const string sm_MicroRaiderDetectorStr       = "MicroRaider";
  static const string sm_Sam940DetectorStr            = "SAM940";
  static const string sm_Sam940Labr3DetectorStr       = "SAM940LaBr3";
  static const string sm_Sam945DetectorStr            = "SAM945";
  static const string sm_Srpm210DetectorStr           = "SRPM-210";
  static const string sm_Rsi701DetectorStr            = "RS-701";
  static const string sm_Rsi705DetectorStr            = "RS-705";
  static const string sm_RadHunterNaIDetectorStr      = "RadHunterNaI";
  static const string sm_RadHunterLaBr3DetectorStr    = "RadHunterLaBr3";
  static const string sm_AvidRsiDetectorStr           = "RSI-Unspecified";
  static const string sm_RadEagleNaiDetectorStr       = "RadEagle NaI 3x1";
  static const string sm_RadEagleCeBr2InDetectorStr   = "RadEagle CeBr3 2x1";
  static const string sm_RadEagleCeBr3InDetectorStr   = "RadEagle CeBr3 3x0.8";
  static const string sm_RadEagleLaBrDetectorStr      = "RadEagle LaBr3 2x1";
  
//  GN3, InSpector 1000 LaBr3, Pager-S, SAM-Eagle-LaBr, GR130, SAM-Eagle-NaI-3x3
//  InSpector 1000 NaI, RadPack, SpiR-ID LaBr3, Interceptor, Radseeker, SpiR-ID NaI
//  GR135Plus, LRM, Raider, HRM, LaBr3PNNL, Transpec, Falcon 5000, Ranger
//  MicroDetective, FieldSpec, IdentiFINDER-NG, SAM-935, NaI 3x3, SAM-Eagle-LaBr3

  switch( type )
  {
    case DetectorType::Exploranium:
      return sm_GR135DetectorStr;
    case DetectorType::IdentiFinderNG:
      return sm_IdentiFinderNGDetectorStr;
//  IdentiFinderNG,   //I dont have any examples of this
    case DetectorType::IdentiFinder:
      return sm_IdentiFinderDetectorStr;
    case DetectorType::IdentiFinderLaBr3:
      return sm_IdentiFinderLaBr3DetectorStr;
    case DetectorType::DetectiveUnknown:
      return sm_DetectiveDetectorStr;
    case DetectorType::DetectiveEx:
      return sm_DetectiveExDetectorStr;
    case DetectorType::DetectiveEx100:
      return sm_DetectiveEx100DetectorStr;
    case DetectorType::DetectiveEx200:
      return sm_OrtecIDMPortalDetectorStr;
    case DetectorType::DetectiveX:
      return sm_OrtecDetectiveXStr;
    case DetectorType::SAIC8:
      return sm_SAIC8DetectorStr;
    case DetectorType::Falcon5000:
      return sm_Falcon5kDetectorStr;
    case DetectorType::Unknown:
      return sm_UnknownDetectorStr;
    case DetectorType::MicroDetective:
      return sm_MicroDetectiveDetectorStr;
    case DetectorType::MicroRaider:
      return sm_MicroRaiderDetectorStr;
    case DetectorType::Sam940:
      return sm_Sam940DetectorStr;
    case DetectorType::Sam945:
      return sm_Sam945DetectorStr;
    case DetectorType::Srpm210:
      return sm_Srpm210DetectorStr;
    case DetectorType::Sam940LaBr3:
      return sm_Sam940Labr3DetectorStr;
    case DetectorType::Rsi701:
      return sm_Rsi701DetectorStr;
    case DetectorType::RadHunterNaI:
      return sm_RadHunterNaIDetectorStr;
    case DetectorType::RadHunterLaBr3:
      return sm_RadHunterLaBr3DetectorStr;
    case DetectorType::Rsi705:
      return sm_Rsi705DetectorStr;
    case DetectorType::AvidRsi:
      return sm_AvidRsiDetectorStr;
    case DetectorType::OrtecRadEagleNai:
      return sm_RadEagleNaiDetectorStr;
    case DetectorType::OrtecRadEagleCeBr2Inch:
      return sm_RadEagleCeBr2InDetectorStr;
    case DetectorType::OrtecRadEagleCeBr3Inch:
      return sm_RadEagleCeBr3InDetectorStr;
    case DetectorType::OrtecRadEagleLaBr:
      return sm_RadEagleLaBrDetectorStr;
  }//switch( type )

  return sm_UnknownDetectorStr;
}//const std::string &detectorTypeToString( const DetectorType type )


Measurement::Measurement()
{
  reset();
}//Measurement()


size_t Measurement::memmorysize() const
{
  size_t size = sizeof(*this);

  //now we need to take care of all the non-simple objects
  size += detector_name_.capacity()*sizeof(string::value_type);
  size += detector_description_.capacity()*sizeof(string::value_type);

  for( const string &r : remarks_ )
    size += r.capacity()*sizeof(string::value_type);

  size += title_.capacity()*sizeof(string::value_type);

  if( gamma_counts_ )
    size += sizeof(*(gamma_counts_.get())) + gamma_counts_->capacity()*sizeof(float);
  size += neutron_counts_.capacity()*sizeof(float);
      
  size += energy_calibration_->memmorysize();
  
  return size;
}//size_t Measurement::memmorysize() const


void Measurement::reset()
{
  live_time_ = 0.0f;
  real_time_ = 0.0f;

  sample_number_ = 1;
  occupied_ = OccupancyStatus::Unknown;
  gamma_count_sum_ = 0.0;
  neutron_counts_sum_ = 0.0;
  speed_ = 0.0f;
  detector_name_ = "";
  detector_number_ = -1;
  detector_description_ = "";
  quality_status_ = QualityStatus::Missing;

  source_type_       = SourceType::Unknown;

  contained_neutron_ = false;

  latitude_ = longitude_ = -999.9;
  position_time_ = boost::posix_time::not_a_date_time;

  remarks_.clear();
  parse_warnings_.clear();
  
  start_time_ = boost::posix_time::not_a_date_time;
  
  energy_calibration_ = std::make_shared<EnergyCalibration>();
  gamma_counts_ = std::make_shared<vector<float> >();  // \TODO: I should test not bothering to place an empty vector in this pointer
  neutron_counts_.clear();
}//void reset()

  
bool Measurement::has_gps_info() const
{
  return (SpecUtils::valid_longitude(longitude_) && SpecUtils::valid_latitude(latitude_));
}
  
  
bool SpecFile::has_gps_info() const
{
  return (SpecUtils::valid_longitude(mean_longitude_)
            && SpecUtils::valid_latitude(mean_latitude_));
}

  
void Measurement::combine_gamma_channels( const size_t ncombine )
{
  const size_t nchannelorig = gamma_counts_ ? gamma_counts_->size() : size_t(0);
  
  if( (nchannelorig < ncombine) || (ncombine < 2) )
    return;

  const bool evenDivide = !(nchannelorig % ncombine);
  const size_t nnewchann = (nchannelorig / ncombine) + (evenDivide ? 0 : 1);
  
#if( PERFORM_DEVELOPER_CHECKS )
  const double pre_gammasum = accumulate( begin(*gamma_counts_), end(*gamma_counts_), double(0.0) );
  const float pre_lower_e = gamma_energy_min();
  const float pre_upper_e = gamma_energy_max();  //(*channel_energies_)[nchannelorig - ncombine];
#endif  //#if( PERFORM_DEVELOPER_CHECKS )
  
  auto newchanneldata = std::make_shared<vector<float> >( nnewchann, 0.0f );
  
  for( size_t i = 0; i < nchannelorig; ++i )
    (*newchanneldata)[i/ncombine] += (*gamma_counts_)[i];
  
  //nchannelorig is std::min( gamma_counts_->size(), channel_energies_->size() )
  //  which practically gamma_counts_->size()==channel_energies_->size(), but
  //  jic
  //for( size_t i = nchannelorig; i < gamma_counts_->size(); ++i )
    //(*newchanneldata)[nnewchann-1] += (*gamma_counts_)[i];
  
  assert( energy_calibration_ );
  const auto oldcal = energy_calibration_;
  auto newcal = make_shared<EnergyCalibration>();
      
  switch( oldcal->type() )
  {
    case SpecUtils::EnergyCalType::Polynomial:
    case SpecUtils::EnergyCalType::UnspecifiedUsingDefaultPolynomial:
    {
      auto newcalcoefs = oldcal->coefficients();
      for( size_t i = 1; i < newcalcoefs.size(); ++i )
      {
        const double newcoef = newcalcoefs[i] * std::pow( double(ncombine), double(i) );
        newcalcoefs[i] = static_cast<float>( newcoef );
      }
      
      newcal->set_polynomial( nnewchann, newcalcoefs, oldcal->deviation_pairs() );
      break;
    }//case polynomial
      
    case SpecUtils::EnergyCalType::FullRangeFraction:
    {
      if( evenDivide )
      {
        newcal->set_full_range_fraction( nnewchann, oldcal->coefficients(), oldcal->deviation_pairs() );
      }else
      {
        //We need to account for the effective extra bins we are adding into the original spectrum
        // \TODO: uncheced as of 20200909
        const auto nextraequiv = ncombine - (nchannelorig % ncombine);
        const float equivupper = oldcal->energy_for_channel( oldcal->num_channels() + nextraequiv );
        
        const float new_range = equivupper - oldcal->lower_energy();
        const float prev_range = oldcal->upper_energy() - oldcal->lower_energy();
        
        vector<float> newcoefs = oldcal->coefficients();
        if( newcoefs.size() > 1 )//should always be true, but JIC
          newcoefs[1] *= (new_range / prev_range);
        newcal->set_full_range_fraction( nnewchann, newcoefs, oldcal->deviation_pairs() );
      }//if( evenDivide ) / else
      
      break;
    }//case FRF
      
    case SpecUtils::EnergyCalType::LowerChannelEdge:
    {
      vector<float> newbinning( nnewchann+1, 0.0f );
      const shared_ptr<const vector<float>> &old_energies_ptr = oldcal->channel_energies();
      assert( old_energies_ptr );
      const auto &old_energies = *old_energies_ptr;
      const size_t oldnenergies = old_energies.size();
     
      assert( oldnenergies >= nchannelorig );
      if( oldnenergies < nchannelorig )
      {
        const string msg = "combine_gamma_channels: Unexpectedly found case where channel energies"
                           " (size=" + std::to_string(oldnenergies) + ") wasnt as large as gamma"
                           " channels (" + std::to_string(nchannelorig) + ")";
#if( PERFORM_DEVELOPER_CHECKS )
        log_developer_error( __func__, msg.c_str() );
#endif
        throw std::runtime_error( msg );
      }//if( oldnenergies < nchannelorig )
      
      for( size_t i = 0; ((i/ncombine) < (nnewchann+1)) && (i < oldnenergies); i += ncombine )
        newbinning[i/ncombine] = old_energies[i];
      
      newbinning[nnewchann] = old_energies.back();
      
      cout << "Before calling set_lower_channel_energy, address of first element: " << &(newbinning[0]) << endl;
      newcal->set_lower_channel_energy( nnewchann, std::move(newbinning) );
    }//break
      
    case SpecUtils::EnergyCalType::InvalidEquationType:
      break;
  }//switch( oldcal->type() )
  
  gamma_counts_ = newchanneldata;
  energy_calibration_ = newcal;
  
#if( PERFORM_DEVELOPER_CHECKS )
  const double post_gammasum = accumulate( begin(*gamma_counts_),end(*gamma_counts_), double(0.0) );
  const float post_lower_e = gamma_energy_min();
  const float post_upper_e = gamma_energy_max();  //energy_calibration_->channel_energies()->back()
  
  if( fabs(post_gammasum - pre_gammasum) > (0.00001*std::max(fabs(post_gammasum),fabs(pre_gammasum))) )
  {
    char buffer[512];
    snprintf( buffer, sizeof(buffer),
             "Gamma sum changed from %f to %f while combining channels.",
              pre_gammasum, post_gammasum );
    log_developer_error( __func__, buffer );
  }//if( gamma sum changed )
  
  if( fabs(post_lower_e - pre_lower_e) > 0.0001 )
  {
    char buffer[512];
    snprintf( buffer, sizeof(buffer), "Lower energy of spectrum changed from "
              "%f to %f while combining channels.", pre_lower_e, post_lower_e );
    log_developer_error( __func__, buffer );
  }//if( lower energy changed )
  
  if( fabs(post_upper_e - pre_upper_e) > 0.0001 )
  {
    char buffer[512];
    snprintf( buffer, sizeof(buffer), "Upper energy of spectrum changed from %f"
             " to %f while combining channels.", pre_upper_e, post_upper_e );
    log_developer_error( __func__, buffer );
  }//if( lower energy changed )
  
#endif  //#if( PERFORM_DEVELOPER_CHECKS )
}//void combine_gamma_channels( const size_t nchann )


size_t SpecFile::do_channel_data_xform( const size_t nchannels,
                std::function< void(std::shared_ptr<Measurement>) > xform )
{
  std::unique_lock<std::recursive_mutex> scoped_lock( mutex_ );
  
  size_t nchanged = 0;
  std::shared_ptr<Measurement> firstcombined;
  
  set<size_t> nchannelset, othernchannel;
  set<EnergyCalibration> othercalibs;
  map<EnergyCalibration, vector<std::shared_ptr<Measurement> > > calibs;
  
  for( size_t i = 0; i < measurements_.size(); ++i )
  {
    std::shared_ptr<Measurement> &m = measurements_[i];
    //    const size_t nchannel = m->num_gamma_channels();
    
    if( !m->gamma_channel_contents()
       || m->gamma_channel_contents()->size() != nchannels )
    {
      if( !!m->gamma_channel_contents() && !m->gamma_channel_contents()->empty())
      {
        othernchannel.insert( m->gamma_channel_contents()->size() );
        assert( m->energy_calibration_ );
        othercalibs.insert( *m->energy_calibration_ );
      }
      
      continue;
    }//if( not a gamma measurement )
    
    xform( m );
    
    assert( m->energy_calibration_ );
    
    auto &same_cals = calibs[*m->energy_calibration_];
    if( same_cals.size() )
      m->set_energy_calibration( same_cals[0]->energy_calibration_ );
    same_cals.push_back( m );
    
    if( m->energy_calibration_->channel_energies() )
      nchannelset.insert( m->energy_calibration_->num_channels() );
    
    ++nchanged;
  }//for( size_t i = 0; i < measurements_.size(); ++i )
  
  //ToDo: better test this function.
  //cerr << "There are calibs.size()=" << calibs.size() << endl;
  //cerr << "There are othercalibs.size()=" << othercalibs.size() << endl;
  
  if( nchanged )
  {
    if( calibs.size() > 1 || othercalibs.size() > 1
       || (calibs.size()==1 && othercalibs.size()==1
           && !((calibs.begin()->first) == (*othercalibs.begin()))) )
    {
      //cerr << "Un-setting properties_flags_ kHasCommonBinning bit" << endl;
      properties_flags_ &= (~kHasCommonBinning);
    }else
    {
      //cerr << "Setting properties_flags_ kHasCommonBinning bit" << endl;
      properties_flags_ |= kHasCommonBinning;
    }
  
    if( (nchannelset.size() > 1) || (othernchannel.size() > 1)
       || (nchannelset.size()==1 && othernchannel.size()==1
           && (*nchannelset.begin())!=(*othernchannel.begin())) )
    {
      //cerr << "Un-setting properties_flags_ kAllSpectraSameNumberChannels bit" << endl;
      properties_flags_ &= (~kAllSpectraSameNumberChannels);
    }else
    {
      //cerr << "Setting properties_flags_ kAllSpectraSameNumberChannels bit" << endl;
      properties_flags_ |= kAllSpectraSameNumberChannels;
    }
  
    modifiedSinceDecode_ = modified_ = true;
  }//if( nchanged )
  
  return nchanged;
}//size_t do_channel_data_xform( const size_t nchannels, const std::function<std::shared_ptr<Measurement> > &xform )


size_t SpecFile::combine_gamma_channels( const size_t ncombine,
                                                const size_t nchannels )
{
  if( ((nchannels % ncombine) != 0) || !nchannels || !ncombine )
    throw runtime_error( "SpecFile::combine_gamma_channels(): invalid input" );
  
  try
  {
    auto xform = [ncombine]( std::shared_ptr<Measurement> m ){ m->combine_gamma_channels(ncombine); };
    return do_channel_data_xform( nchannels, xform );
  }catch( std::exception &e )
  {
    throw runtime_error( "SpecFile::combine_gamma_channels():" + string(e.what()) );
  }
  
  return 0;
}//size_t combine_gamma_channels( const size_t, const size_t )



void SpecFile::combine_gamma_channels( const size_t ncombine,
                             const std::shared_ptr<const Measurement> &meas )
{
  std::unique_lock<std::recursive_mutex> scoped_lock( mutex_ );
  
  std::shared_ptr<Measurement> m = measurement( meas );
  if( !m )
    throw runtime_error( "SpecFile::combine_gamma_channels(): measurement"
                         " passed in is not owned by this SpecFile." );
  
  m->combine_gamma_channels( ncombine );
  
  //Could actually check for a common binning, or try to share channel_energies_
  //  here, but whatever for now.
  if( measurements_.size() > 1 )
  {
    properties_flags_ &= (~kHasCommonBinning);
    properties_flags_ &= (~kAllSpectraSameNumberChannels);
  }//if( measurements_.size() > 1 )
  
  modifiedSinceDecode_ = modified_ = true;
}//void combine_gamma_channels( const int nchann, &meas )


void Measurement::truncate_gamma_channels( const size_t keep_first_channel,
                                          const size_t keep_last_channel,
                                          const bool keep_under_over_flow )
{
  if( !gamma_counts_ || gamma_counts_->empty() )
    return;
  
  const size_t nprevchannel = gamma_counts_->size();
  
  if( keep_last_channel >= nprevchannel )
    throw runtime_error( "truncate_gamma_channels: invalid upper channel." );
  
  if( keep_first_channel > keep_last_channel )
    throw runtime_error( "truncate_gamma_channels: invalid channel range." );
  
  double underflow = 0.0, overflow = 0.0;
  if( keep_under_over_flow )
  {
    for( size_t i = 0; i < keep_first_channel; ++i )
      underflow += (*gamma_counts_)[i];
    for( size_t i = keep_last_channel + 1; i < nprevchannel; ++i )
      overflow += (*gamma_counts_)[i];
  }//if( keep_under_over_flow )
  
  const size_t nnewchannel = 1 + keep_last_channel - keep_first_channel;
  
  std::shared_ptr<vector<float> > newchannelcounts
                            = std::make_shared<vector<float> >(nnewchannel);
  
  for( size_t i = keep_first_channel; i <= keep_last_channel; ++i )
    (*newchannelcounts)[i-keep_first_channel] = (*gamma_counts_)[i];
  
  newchannelcounts->front() += static_cast<float>( underflow );
  newchannelcounts->back()  += static_cast<float>( overflow );

  
#if( PERFORM_DEVELOPER_CHECKS )
  if( keep_under_over_flow )
  {
    const double newsum = std::accumulate( newchannelcounts->begin(),
                                        newchannelcounts->end(), double(0.0) );
    if( fabs(newsum - gamma_count_sum_) > 0.001 )
    {
      char buffer[512];
      snprintf( buffer, sizeof(buffer),
               "Cropping channel counts resulted gamma sum disagreement, "
                "expected new sum to equal old sum, but instead got %f (new) vs"
                " %f (old).", newsum, gamma_count_sum_ );
      log_developer_error( __func__, buffer );
    }
  }//if( keep_under_over_flow )
#endif //#if( PERFORM_DEVELOPER_CHECKS )
  
  
  assert( energy_calibration_ );
  const auto old_cal = energy_calibration_;
  auto newcal = make_shared<EnergyCalibration>();
    
  const int n_remove_front = static_cast<int>( keep_first_channel );
  const auto &old_coefs = old_cal->coefficients();
  const auto &old_dev = old_cal->deviation_pairs();
      
  switch( old_cal->type() )
  {
    case SpecUtils::EnergyCalType::Polynomial:
    case SpecUtils::EnergyCalType::UnspecifiedUsingDefaultPolynomial:
    {
      const auto new_coefs = polynomial_cal_remove_first_channels( n_remove_front, old_coefs );
      newcal->set_polynomial( nnewchannel, new_coefs, old_dev );
      break;
    }//case Polynomial:
      
    case SpecUtils::EnergyCalType::FullRangeFraction:
    {
      const auto oldpoly = fullrangefraction_coef_to_polynomial( old_coefs, nprevchannel );
      const auto newpoly = polynomial_cal_remove_first_channels( n_remove_front, oldpoly );
      auto newfwf = polynomial_coef_to_fullrangefraction( newpoly, nnewchannel );
      
      if( old_coefs.size() > 4 )
      {
//        const float x = static_cast<float>(i)/static_cast<float>(nbin);
//        const float low_e_coef = (a.size() > 4) ? a[4] : 0.0f;
//        val += low_e_coef / (1.0f+60.0f*x);

        // \TODO: - fix up here, if doable.  I dont think this can be exactly done,
        //  but maybye make it match up at the bottom binning, since this term
        //  only effects low energy.
      }//if( a.size() > 4 )
      
      newcal->set_full_range_fraction( nnewchannel, newfwf, old_dev );
      break;
    }//case FullRangeFraction:
      
    case SpecUtils::EnergyCalType::LowerChannelEdge:
    {
      vector<float> new_energies( nnewchannel + 1, 0.0f );
      for( size_t i = keep_first_channel; i <= keep_last_channel; ++i )
        new_energies.at(i-keep_first_channel) = old_coefs.at(i);
      new_energies[nnewchannel] = old_coefs.at(keep_last_channel+1);
      
      newcal->set_lower_channel_energy( nnewchannel, std::move(new_energies) );
      break;
    }
      
    case SpecUtils::EnergyCalType::InvalidEquationType:
    break;
  }//switch( old_cal->type() )
      
  energy_calibration_ = newcal;
  gamma_counts_ = newchannelcounts;
  
  if( !keep_under_over_flow )
    gamma_count_sum_ = std::accumulate( begin(*gamma_counts_), end(*gamma_counts_), double(0.0) );
  
#if( PERFORM_DEVELOPER_CHECKS )
  if( old_cal->channel_energies() )
  {
    if( !newcal->channel_energies() )
    {
      log_developer_error( __func__, "Old energy calibration had channel energies,"
                                     " but new one doesnt" );
    }else
    {
      for( size_t i = keep_first_channel; i <= keep_last_channel; ++i )
      {
        const float newval = newcal->channel_energies()->at(i-keep_first_channel);
        const float oldval = old_cal->channel_energies()->at(i);
        if( fabs(newval-oldval) > 0.001f )
        {
          char buffer[512];
          snprintf( buffer, sizeof(buffer),
                    "Cropping channel counts resulted in disagreement of channel"
                  " energies by old channel %i which had energy %f but now has"
                    " energy %f (new channel number %i)",
                    int(i), oldval, newval, int(i-keep_first_channel) );
          log_developer_error( __func__, buffer );
          break;
        }//if( fabs(newval-oldval) > 0.001f )
      }//for( size_t i = keep_first_channel; i <= keep_last_channel; ++i )
    }//if( new vcal doesnt have binnig ) / else
  }//if( old_cal->channel_energies() )
#endif  //#if( PERFORM_DEVELOPER_CHECKS )
}//size_t Measurement::truncate_gamma_channels(...)


size_t SpecFile::truncate_gamma_channels( const size_t keep_first_channel,
                               const size_t keep_last_channel,
                               const size_t nchannels,
                               const bool keep_under_over_flow )
{
  try
  {
    auto xform = [=]( std::shared_ptr<Measurement> m ){
      m->truncate_gamma_channels(keep_first_channel, keep_last_channel, keep_under_over_flow);
    };
    
    return do_channel_data_xform( nchannels, xform );
  }catch( std::exception &e )
  {
    throw runtime_error( "SpecFile::truncate_gamma_channels():"
                          + string(e.what()) );
  }
  
  return 0;
}//size_t truncate_gamma_channels(...)


void SpecFile::truncate_gamma_channels( const size_t keep_first_channel,
                             const size_t keep_last_channel,
                             const bool keep_under_over_flow,
                             const std::shared_ptr<const Measurement> &meas )
{
  std::unique_lock<std::recursive_mutex> scoped_lock( mutex_ );
  
  
  std::shared_ptr<Measurement> m = measurement( meas );
  if( !m )
    throw runtime_error( "SpecFile::truncate_gamma_channels(): measurement"
                        " passed in is not owned by this SpecFile." );
  
  m->truncate_gamma_channels( keep_first_channel, keep_last_channel,
                              keep_under_over_flow );
  
  //Could actually check for a common binning, or try to share channel_energies_
  //  here, but whatever for now.
  if( measurements_.size() > 1 )
  {
    properties_flags_ &= (~kHasCommonBinning);
    properties_flags_ &= (~kAllSpectraSameNumberChannels);
  }//if( measurements_.size() > 1 )
  
  modifiedSinceDecode_ = modified_ = true;
}//void SpecFile::truncate_gamma_channels(...)



std::shared_ptr<Measurement> SpecFile::measurement( std::shared_ptr<const Measurement> meas )
{
  for( const auto &m : measurements_ )
  {
    if( m == meas )
      return m;
  }//for( const auto &m : measurements_ )
  
  return std::shared_ptr<Measurement>();
}//measurement(...)

//set_live_time(...) and set_real_time(...) update both the measurement
//  you pass in, as well as *this.  If measurement is invalid, or not in
//  measurements_, than an exception is thrown.
void SpecFile::set_live_time( const float lt,
                                     std::shared_ptr<const Measurement> meas )
{
  std::unique_lock<std::recursive_mutex> scoped_lock( mutex_ );
  
  std::shared_ptr<Measurement> ptr = measurement( meas );
  if( !ptr )
    throw runtime_error( "SpecFile::set_live_time(...): measurement"
                         " passed in didnt belong to this SpecFile" );

  const float oldLifeTime = meas->live_time();
  ptr->live_time_ = lt;
  gamma_live_time_ += (lt-oldLifeTime);
  modified_ = modifiedSinceDecode_ = true;
}//set_live_time(...)

      
void SpecFile::set_real_time( const float rt, std::shared_ptr<const Measurement> meas )
{
  std::unique_lock<std::recursive_mutex> scoped_lock( mutex_ );
  
  std::shared_ptr<Measurement> ptr = measurement( meas );
  if( !ptr )
    throw runtime_error( "SpecFile::set_real_time(...): measurement"
                         " passed in didnt belong to this SpecFile" );

  const float oldRealTime = ptr->live_time();
  ptr->real_time_ = rt;
  gamma_real_time_ += (rt - oldRealTime);
  modified_ = modifiedSinceDecode_ = true;
}//set_real_time(...)


void SpecFile::add_measurement( std::shared_ptr<Measurement> meas,
                                      const bool doCleanup )
{
  if( !meas )
    return;
  
  vector< std::shared_ptr<Measurement> >::iterator meas_pos;
  
  std::unique_lock<std::recursive_mutex> scoped_lock( mutex_ );
  
  meas_pos = lower_bound( measurements_.begin(), measurements_.end(),
                          meas, &compare_by_sample_det_time );
 
  if( (meas_pos!=measurements_.end()) && ((*meas_pos)==meas) )
    throw runtime_error( "SpecFile::add_measurement: duplicate meas" );
  
  //Making sure detector names/numbers are kept track of here instead of in
  //  cleanup_after_load() makes sure to preserve sample and detector numbers
  //  of the Measurements already in this SpecFile object
  const string &detname = meas->detector_name_;
  vector<std::string>::const_iterator namepos
         = std::find( detector_names_.begin(), detector_names_.end(), detname );
  
  if( namepos == detector_names_.end() )
  {
    detector_names_.push_back( detname );
    int detnum = -1;
    for( const int d : detector_numbers_ )
      detnum = std::max( d, detnum );
    detnum += 1;
    meas->detector_number_ = detnum;
    detector_numbers_.push_back( detnum );
  }else
  {
    const size_t index = namepos - detector_names_.begin();
    meas->detector_number_ = detector_numbers_.at(index);
  }//if( we dont already have a detector with this name ) / else
  
  
  if( meas->contained_neutron_ )
  {
    const auto neutpos
               = std::find( begin(neutron_detector_names_), end(neutron_detector_names_), detname );
    if( neutpos == end(neutron_detector_names_) )
    {
      neutron_detector_names_.push_back( detname );
      std::sort( begin(neutron_detector_names_), end(neutron_detector_names_) );
    }
  }//if( measurement contained neutrons )
  
  if( meas->gamma_counts_ && !meas->gamma_counts_->empty() )
  {
    const auto gammapos
                = std::find( begin(gamma_detector_names_), end(gamma_detector_names_), detname );
    if( gammapos == end(gamma_detector_names_) )
    {
      gamma_detector_names_.push_back( detname );
      std::sort( begin(gamma_detector_names_), end(gamma_detector_names_) );
    }
  }//if( measurement contained gammas )
  
  const int detnum = meas->detector_number_;
  int samplenum = meas->sample_number();
  
  meas_pos = lower_bound( measurements_.begin(), measurements_.end(),
                         std::shared_ptr<Measurement>(),
                         SpecFileLessThan(samplenum, detnum) );
  
  if( meas_pos != measurements_.end()
     && (*meas_pos)->sample_number()==samplenum
     && (*meas_pos)->detector_number()==detnum )
  {
    const int last_sample = (*sample_numbers_.rbegin());
    meas_pos = lower_bound( measurements_.begin(), measurements_.end(),
                            std::shared_ptr<Measurement>(),
                            SpecFileLessThan(last_sample, detnum) );
    if( meas_pos == measurements_.end()
       || (*meas_pos)->sample_number()!=last_sample
       || (*meas_pos)->detector_number()!=detnum  )
    {
      samplenum = last_sample;
    }else
    {
      samplenum = last_sample + 1;
    }
    
    meas->sample_number_ = samplenum;
  }//if( we need to modify the sample number )
  
  sample_numbers_.insert( meas->sample_number_ );
  
  meas_pos = upper_bound( measurements_.begin(), measurements_.end(),
                          meas, &compare_by_sample_det_time );
  
  measurements_.insert( meas_pos, meas );
  
  if( doCleanup )
  {
    cleanup_after_load();
  }else
  {
    gamma_count_sum_    += meas->gamma_count_sum_;
    neutron_counts_sum_ += meas->neutron_counts_sum_;
    gamma_live_time_    += meas->live_time_;
    gamma_real_time_    += meas->real_time_;
    
    sample_to_measurements_.clear();
    for( size_t measn = 0; measn < measurements_.size(); ++measn )
    {
      std::shared_ptr<Measurement> &meas = measurements_[measn];
      sample_to_measurements_[meas->sample_number_].push_back( measn );
    }
  }//if( doCleanup ) / else
  
  modified_ = modifiedSinceDecode_ = true;
}//void add_measurement( std::shared_ptr<Measurement> meas, bool doCleanup )


void SpecFile::remove_measurements( const vector<std::shared_ptr<const Measurement>> &meas )
{
  if( meas.empty() )
    return;
  
  std::unique_lock<std::recursive_mutex> scoped_lock( mutex_ );
  
  const size_t norigmeas = measurements_.size();
  if( meas.size() > norigmeas )
    throw runtime_error( "SpecFile::remove_measurements:"
                        " to many input measurements to remove" );
  
  //This below implementation is targeted for SpecFile's with lots of
  //  measurements_, and empiracally is much faster than commented out
  //  implementation below (which is left in because its a bit 'cleaner')
  vector<bool> keep( norigmeas, true );
  
  for( size_t i = 0; i < meas.size(); ++i )
  {
    const std::shared_ptr<const Measurement> &m = meas[i];
    
    map<int, std::vector<size_t> >::const_iterator iter
    = sample_to_measurements_.find( m->sample_number_ );
    
    if( iter != sample_to_measurements_.end() )
    {
      const vector<size_t> &indexs = iter->second;
      size_t i;
      for( i = 0; i < indexs.size(); ++i )
      {
        if( measurements_[indexs[i]] == m )
        {
          keep[indexs[i]] = false;
          break;
        }
      }//for( size_t i = 0; i < indexs.size(); ++i )
      
      if( i == indexs.size() )
        throw runtime_error( "SpecFile::remove_measurements: invalid meas" );
    }//if( iter != sample_to_measurements_.end() )
  }//for( size_t i = 0; i < meas.size(); ++i )
  
  vector< std::shared_ptr<Measurement> > surviving;
  surviving.reserve( norigmeas - meas.size() );
  for( size_t i = 0; i < norigmeas; ++i )
  {
    if( keep[i] )
      surviving.push_back( measurements_[i] );
  }
  
  measurements_.swap( surviving );
  
  /*
   for( size_t i = 0; i < meas.size(); ++i )
   {
   const std::shared_ptr<const Measurement> &m = meas[i];
   vector< std::shared_ptr<Measurement> >::iterator pos;
   if( measurements_.size() > 100 )
   {
   pos = std::lower_bound( measurements_.begin(), measurements_.end(),
   m, &compare_by_sample_det_time );
   }else
   {
   pos = std::find( measurements_.begin(), measurements_.end(), m );
   }
   
   if( pos == measurements_.end() || ((*pos)!=m) )
   throw runtime_error( "SpecFile::remove_measurements: invalid meas" );
   
   measurements_.erase( pos );
   }
   */
  
  cleanup_after_load();
  modified_ = modifiedSinceDecode_ = true;
}//void remove_measurements( const vector<std::shared_ptr<const Measurement>> meas )


void SpecFile::remove_measurement( std::shared_ptr<const Measurement> meas,
                                         const bool doCleanup )
{
  if( !meas )
    return;
  
  std::unique_lock<std::recursive_mutex> scoped_lock( mutex_ );

  vector< std::shared_ptr<Measurement> >::iterator pos
                = std::find( measurements_.begin(), measurements_.end(), meas );
  
  if( pos == measurements_.end() )
    throw runtime_error( "SpecFile::remove_measurement: invalid meas" );
  
  measurements_.erase( pos );
  
  //Could actually fix up detector_names_, detector_numbers_,
  //  neutron_detector_names_, and gamma_detector_names_
  
  if( doCleanup )
  {
    cleanup_after_load();
  }else
  {
    gamma_count_sum_    -= meas->gamma_count_sum_;
    neutron_counts_sum_ -= meas->neutron_counts_sum_;
    gamma_live_time_    -= meas->live_time_;
    gamma_real_time_    -= meas->real_time_;
    
    sample_numbers_.clear();
    sample_to_measurements_.clear();
    
    //should update detector names and numbers too
    set<string> detectornames;
    
    const size_t nmeas = measurements_.size();
    for( size_t measn = 0; measn < nmeas; ++measn )
    {
      const int samplenum = measurements_[measn]->sample_number_;
      sample_numbers_.insert( samplenum );
      sample_to_measurements_[samplenum].push_back( measn );
      detectornames.insert( measurements_[measn]->detector_name_ );
    }
    
    //check that detectornames matches
    for( size_t i = 0; i < detector_names_.size();  )
    {
      if( !detectornames.count(detector_names_[i]) )
      {
        detector_names_.erase( detector_names_.begin() + i );
        detector_numbers_.erase( detector_numbers_.begin() + i );
        continue;
      }
      
      ++i;
    }//for( size_t i = 0; i < detector_names_.size();  )
  }//if( doCleanup ) / else
  
  modified_ = modifiedSinceDecode_ = true;
}//void remove_measurement( std::shared_ptr<Measurement> meas, bool doCleanup );


void SpecFile::set_start_time( const boost::posix_time::ptime &timestamp,
                    const std::shared_ptr<const Measurement> meas  )
{
  std::unique_lock<std::recursive_mutex> scoped_lock( mutex_ );
  std::shared_ptr<Measurement> ptr = measurement( meas );
  if( !ptr )
    throw runtime_error( "SpecFile::set_start_time(...): measurement"
                        " passed in didnt belong to this SpecFile" );
  
  ptr->set_start_time( timestamp );
  modified_ = modifiedSinceDecode_ = true;
}//set_start_time(...)

void SpecFile::set_remarks( const std::vector<std::string> &remarks,
                 const std::shared_ptr<const Measurement> meas  )
{
  std::unique_lock<std::recursive_mutex> scoped_lock( mutex_ );
  std::shared_ptr<Measurement> ptr = measurement( meas );
  if( !ptr )
    throw runtime_error( "SpecFile::set_remarks(...): measurement"
                        " passed in didnt belong to this SpecFile" );
  
  ptr->set_remarks( remarks );
  modified_ = modifiedSinceDecode_ = true;
}//set_remarks(...)

void SpecFile::set_source_type( const SourceType type,
                                    const std::shared_ptr<const Measurement> meas )
{
  std::unique_lock<std::recursive_mutex> scoped_lock( mutex_ );
  std::shared_ptr<Measurement> ptr = measurement( meas );
  if( !ptr )
    throw runtime_error( "SpecFile::set_source_type(...): measurement"
                        " passed in didnt belong to this SpecFile" );
  
  ptr->set_source_type( type );
  modified_ = modifiedSinceDecode_ = true;
}//set_source_type(...)


void SpecFile::set_position( double longitude, double latitude,
                                    boost::posix_time::ptime position_time,
                                    const std::shared_ptr<const Measurement> meas )
{
  std::unique_lock<std::recursive_mutex> scoped_lock( mutex_ );
  std::shared_ptr<Measurement> ptr = measurement( meas );
  if( !ptr )
    throw runtime_error( "SpecFile::set_position(...): measurement"
                        " passed in didnt belong to this SpecFile" );
  
  ptr->longitude_ = longitude;
  ptr->latitude_ = latitude;
  ptr->position_time_ = position_time;
  
  
  int nGpsCoords = 0;
  mean_latitude_ = mean_longitude_ = 0.0;
  for( auto &meas : measurements_ )
  {
    if( meas->has_gps_info() )
    {
      ++nGpsCoords;
      mean_latitude_ += meas->latitude();
      mean_longitude_ += meas->longitude();
    }
  }//for( auto &meas : measurements_ )
  
  if( nGpsCoords == 0 )
  {
    mean_latitude_ = mean_longitude_ = -999.9;
  }else
  {
    mean_latitude_ /= nGpsCoords;
    mean_longitude_ /= nGpsCoords;
  }//if( !nGpsCoords ) / else
  
  
  modified_ = modifiedSinceDecode_ = true;
}//set_position(...)_


void SpecFile::set_title( const std::string &title,
                                 const std::shared_ptr<const Measurement> meas )
{
  std::unique_lock<std::recursive_mutex> scoped_lock( mutex_ );
  std::shared_ptr<Measurement> ptr = measurement( meas );
  if( !ptr )
    throw runtime_error( "SpecFile::set_title(...): measurement"
                        " passed in didnt belong to this SpecFile" );
  
  ptr->set_title( title );
  
  modified_ = modifiedSinceDecode_ = true;
}//void SpecFile::set_title(...)


void SpecFile::set_contained_neutrons( const bool contained,
                                             const float counts,
                                             const std::shared_ptr<const Measurement> meas )
{
  std::unique_lock<std::recursive_mutex> scoped_lock( mutex_ );
  std::shared_ptr<Measurement> ptr = measurement( meas );
  if( !ptr )
    throw runtime_error( "SpecFile::set_containtained_neutrons(...): "
                        "measurement passed in didnt belong to this "
                        "SpecFile" );
  
  ptr->contained_neutron_ = contained;
  if( contained )
  {
    ptr->neutron_counts_.resize( 1 );
    ptr->neutron_counts_[0] = counts;
    ptr->neutron_counts_sum_ = counts;
  }else
  {
    ptr->neutron_counts_.resize( 0 );
    ptr->neutron_counts_sum_ = 0.0;
  }
  
  modified_ = modifiedSinceDecode_ = true;
}//void set_containtained_neutrons(...)


void SpecFile::set_detectors_analysis( const DetectorAnalysis &ana )
{
  std::unique_lock<std::recursive_mutex> scoped_lock( mutex_ );
  
  const bool newIsEmpty = ana.is_empty();
  
  if( newIsEmpty && !detectors_analysis_ )
    return;
  
  if( newIsEmpty )
    detectors_analysis_.reset();
  else
    detectors_analysis_ = std::make_shared<DetectorAnalysis>( ana );
  
  modified_ = modifiedSinceDecode_ = true;
}//void set_detectors_analysis( const DetectorAnalysis &ana )

void SpecFile::change_detector_name( const string &origname,
                                            const string &newname )
{
  if( origname == newname )
    return;
  
  std::unique_lock<std::recursive_mutex> scoped_lock( mutex_ );
  
  auto pos = find( begin(detector_names_), end(detector_names_), origname );
  if( pos == end(detector_names_) )
    throw runtime_error( "change_detector_name: '" + origname + "'"
                         " not a valid detector name" );
  
  const auto newnamepos = find( begin(detector_names_), end(detector_names_), newname );
  if( newnamepos != end(detector_names_) )
    throw runtime_error( "change_detector_name: '" + newname + "'"
                        " is already a detector name" );
  
  const auto oldindex = pos - begin(detector_names_);
  assert( oldindex >= 0 && oldindex < detector_numbers_.size() );
  const int detnum = detector_numbers_[oldindex];
  
  //Lets keep detector_names_ sorted
  detector_names_.erase( pos );
  detector_numbers_.erase( begin(detector_numbers_) + oldindex );
  
  auto newpos = std::lower_bound( begin(detector_names_), end(detector_names_),  newname );
  assert( newpos==end(detector_names_) || (*newpos != newname) );
  detector_names_.insert( newpos, newname );
  const auto newindex = newpos - begin(detector_names_);
  detector_numbers_.insert( begin(detector_numbers_) + newindex, detnum );
  
  auto gammapos = find( begin(gamma_detector_names_), end(gamma_detector_names_), origname );
  if( gammapos != end(gamma_detector_names_) )
  {
    *gammapos = newname;
    std::sort( begin(gamma_detector_names_), end(gamma_detector_names_) );
  }
  
  auto neutpos = find( begin(neutron_detector_names_), end(neutron_detector_names_), origname );
  if( neutpos != end(neutron_detector_names_) )
  {
    *neutpos = newname;
    std::sort( begin(neutron_detector_names_), end(neutron_detector_names_) );
  }
  
  for( auto &m : measurements_ )
  {
    if( m && (m->detector_name_ == origname) )
      m->detector_name_ = newname;
  }
  
  modified_ = modifiedSinceDecode_ = true;
}//change_detector_name(...)


int SpecFile::occupancy_number_from_remarks() const
{
  std::unique_lock<std::recursive_mutex> scoped_lock( mutex_ );
  
  for( const string &str : remarks_ )
  {
    if( istarts_with( str, "Occupancy number = " ) )
    {
      const string valstr = str.substr( 19 );
      int val;
      if( toInt(valstr,val) )
        return val;
    }else if( istarts_with( str, "OccupancyNumber" ) )
    {
      string valstr = str.substr( 15 );
      size_t pos = valstr.find_first_not_of( " :\t\n\r=" );
      if( pos != string::npos )
      {
        valstr = valstr.substr( pos );
        int val;
        if( toInt(valstr,val) )
          return val;
      }
    }
    
    //if( has "Occupancy number = " )
    
  }//for( const string &str : remarks_ )

  return -1;
}//int occupancy_number_from_remarks() const


std::shared_ptr<const Measurement> SpecFile::measurement( const int sample_number,
                                             const std::string &det_name ) const
{
  std::unique_lock<std::recursive_mutex> scoped_lock( mutex_ );

  vector<string>::const_iterator det_name_iter;
  det_name_iter = find( detector_names_.begin(), detector_names_.end(), det_name );

  if( det_name_iter == detector_names_.end() )
  {
    cerr << "Didnt find detector named '" << det_name
         << "' in detector_names_" << endl;
    return std::shared_ptr<const Measurement>();
  }//if( det_name_iter == detector_names_.end() )

  const size_t det_index = det_name_iter - detector_names_.begin();
  const int detector_number = detector_numbers_[det_index];

  return measurement( sample_number, detector_number );
}//std::shared_ptr<const Measurement> measurement( const int, const string & )



std::shared_ptr<const Measurement> SpecFile::measurement( const int sample_number,
                                               const int detector_number ) const
{
  std::unique_lock<std::recursive_mutex> scoped_lock( mutex_ );

  if( properties_flags_ & kNotSampleDetectorTimeSorted )
  {
    std::map<int, std::vector<size_t> >::const_iterator pos;
    pos = sample_to_measurements_.find( sample_number );
    
    if( pos != sample_to_measurements_.end() )
    {
      const vector<size_t> &indices = pos->second;
      for( const size_t ind : indices )
        if( measurements_[ind]->detector_number_ == detector_number )
          return measurements_[ind];
    }//if( pos != sample_to_measurements_.end() )
    
    return std::shared_ptr<const Measurement>();
  }//if( properties_flags_ & kNotSampleDetectorTimeSorted )
  
  
  std::vector< std::shared_ptr<Measurement> >::const_iterator meas_pos;
  meas_pos = lower_bound( measurements_.begin(), measurements_.end(),
                          std::shared_ptr<Measurement>(),
                          SpecFileLessThan(sample_number, detector_number) );
  if( meas_pos == measurements_.end()
     || (*meas_pos)->sample_number()!=sample_number
     || (*meas_pos)->detector_number()!=detector_number )
  {
    return std::shared_ptr<const Measurement>();
  }//if( meas_pos == measurements_.end() )

  return *meas_pos;

  //Below kept around just incase we want to check the above
//
  //could rely on measurements_ being sorted here
//  for( const auto &meas : measurements_ )
//    if( meas->sample_number_==sample_number && meas->detector_number==detector_number )
//    {
//      assert( meas_pos != measurements_.end() );
//      std::shared_ptr<Measurement> lb = *meas_pos;
//      if( lb.get() != meas.get() )
//      {
//        for( const auto &meas : measurements_ )
//          cout << "\t" << meas->sample_number_ << "\t" << meas->detector_number << endl;
//      }//if( lb.get() != meas.get() )
//      assert( lb.get() == meas.get() );
//      return meas;
//    }
//  cerr << "Didnt find detector " << detector_number << " for sample number "
//       << sample_number_ << endl;
//  return std::shared_ptr<const Measurement>();
}//std::shared_ptr<const Measurement> measurement( const int , onst int )



vector<std::shared_ptr<const Measurement>> SpecFile::sample_measurements( const int sample ) const
{
  std::unique_lock<std::recursive_mutex> scoped_lock( mutex_ );

  vector< std::shared_ptr<const Measurement> > answer;

  std::map<int, std::vector<size_t> >::const_iterator pos;
  pos = sample_to_measurements_.find( sample );

  if( pos != sample_to_measurements_.end() )
  {
    const vector<size_t> &indices = pos->second;
    for( const size_t ind : indices )
      answer.push_back( measurements_.at(ind) );
  }//if( pos != sample_to_measurements_.end() )

  return answer;

  /*
  //get all measurements_ cooresponding to 'sample_number', where
  //  sample_number may not be a zero based index (eg may start at one)
  vector< std::shared_ptr<const Measurement> > answer;

  if( measurements_.empty() )
    return answer;

  //we could relies on measurements being sorted and use lower_bound/upper_bound
  for( const auto &meas : measurements_ )
    if( meas->sample_number_ == sample )
      answer.push_back( meas );

  return answer;
  */
}//vector<const std::shared_ptr<const Measurement>> measurements( const int sample ) const



void Measurement::set_energy_calibration( const std::shared_ptr<const EnergyCalibration> &cal )
{
  if( !cal )
    throw runtime_error( "set_energy_calibration: called with null input" );
      
  if( !gamma_counts_ && (cal->type() != EnergyCalType::InvalidEquationType) )
    throw runtime_error( "set_energy_calibration: Measurement does not contain gamma counts" );
      
  switch( cal->type() )
  {
    case EnergyCalType::Polynomial:
    case EnergyCalType::UnspecifiedUsingDefaultPolynomial:
    case EnergyCalType::FullRangeFraction:
    case EnergyCalType::LowerChannelEdge:
    {
      const bool same_channel = (gamma_counts_->size() == cal->num_channels());
      if( !same_channel )
        throw runtime_error( "set_energy_calibration: calibration has "
                              + std::to_string(cal->num_channels()) + " but there are "
                              + std::to_string(gamma_counts_->size()) + " gamma channels." );
      break;
    }//
    
    case EnergyCalType::InvalidEquationType:
      break;
  }//switch( cal->type() )
                            
                            
  energy_calibration_ = cal;
}//void set_energy_calibration(...)


void Measurement::rebin( const std::shared_ptr<const EnergyCalibration> &cal )
{
  assert( energy_calibration_ );
  if( energy_calibration_->num_channels() < 4 )
    throw std::runtime_error( "Measurement::rebin(): invalid previous energy calibration" );
  
  if( !cal || (cal->num_channels() < 4) )
    throw std::runtime_error( "Measurement::rebin(): invalid new energy calibration" );
      
  const size_t new_nbin = cal->num_channels();
  auto rebinned_gamma_counts = make_shared<vector<float>>(new_nbin);
  
  SpecUtils::rebin_by_lower_edge( *energy_calibration_->channel_energies(),
                                  *gamma_counts_,
                                  *cal->channel_energies(),
                                  *rebinned_gamma_counts );
    
  gamma_counts_ = rebinned_gamma_counts;
  energy_calibration_ = cal;
}//rebin( )


#if( PERFORM_DEVELOPER_CHECKS )
namespace
{
#define compare_field(l,r,f) if( (l.f) != (r.f) ) return (l.f) < (r.f);
  bool compare_DetectorAnalysisResult( const DetectorAnalysisResult &lhs, const DetectorAnalysisResult &rhs )
  {
    compare_field(lhs,rhs,remark_);
    compare_field(lhs,rhs,nuclide_);
    compare_field(lhs,rhs,activity_);
    compare_field(lhs,rhs,nuclide_type_);
    compare_field(lhs,rhs,id_confidence_);
    compare_field(lhs,rhs,distance_);
    compare_field(lhs,rhs,dose_rate_);
    compare_field(lhs,rhs,real_time_);
    //compare_field(lhs,rhs,start_time_);
    compare_field(lhs,rhs,detector_);
    return false;
  };
}//namespace

void DetectorAnalysisResult::equal_enough( const DetectorAnalysisResult &lhs,
                                          const DetectorAnalysisResult &rhs )
{
  if( lhs.remark_ != rhs.remark_ )
    throw runtime_error( "DetectorAnalysisResult remark for LHS ('"
                         + lhs.remark_ + "') doesnt match RHS ('"
                         + rhs.remark_ + "')" );
  if( lhs.nuclide_ != rhs.nuclide_ )
    throw runtime_error( "DetectorAnalysisResult nuclide for LHS ('"
                         + lhs.nuclide_ + "') doesnt match RHS ('"
                         + rhs.nuclide_ + "')" );
  if( lhs.nuclide_type_ != rhs.nuclide_type_ )
    throw runtime_error( "DetectorAnalysisResult nuclide type for LHS ('"
                         + lhs.nuclide_type_ + "') doesnt match RHS ('"
                         + rhs.nuclide_type_ + "')" );
  if( lhs.id_confidence_ != rhs.id_confidence_ )
    throw runtime_error( "DetectorAnalysisResult ID confifence for LHS ('"
                         + lhs.id_confidence_ + "') doesnt match RHS ('"
                         + rhs.id_confidence_ + "')" );
  if( lhs.detector_ != rhs.detector_ )
    throw runtime_error( "DetectorAnalysisResult detector for LHS ('"
                         + lhs.detector_ + "') doesnt match RHS ('"
                         + rhs.detector_ + "')" );
  //if( lhs.start_time_ != rhs.start_time_ )
  //  throw runtime_error( "DetectorAnalysisResult start time for LHS ("
  //                      + SpecUtils::to_iso_string(lhs.start_time_) + ") doesnt match RHS ("
  //                    + SpecUtils::to_iso_string(rhs.start_time_) + ")" );
  
  char buffer[1024];
  if( fabs(lhs.activity_ - rhs.activity_) > (0.0001*std::max(fabs(lhs.activity_),fabs(rhs.activity_))) )
  {
    snprintf( buffer, sizeof(buffer),
             "DetectorAnalysisResult activity of LHS (%1.8E) doesnt match RHS (%1.8E)",
             lhs.activity_, rhs.activity_ );
    throw runtime_error( buffer );
  }
  
  if( fabs(lhs.distance_ - rhs.distance_) > 0.001 )
  {
    snprintf( buffer, sizeof(buffer),
             "DetectorAnalysisResult distance of LHS (%1.8E) doesnt match RHS (%1.8E)",
             lhs.activity_, rhs.activity_ );
    throw runtime_error( buffer );
  }
  
  if( fabs(lhs.dose_rate_ - rhs.dose_rate_) > 0.001 )
  {
    snprintf( buffer, sizeof(buffer),
             "DetectorAnalysisResult dose rate of LHS (%1.8E) doesnt match RHS (%1.8E)",
             lhs.dose_rate_, rhs.dose_rate_ );
    throw runtime_error( buffer );
  }
  
  if( fabs(lhs.real_time_ - rhs.real_time_) > 0.001 )
  {
    snprintf( buffer, sizeof(buffer),
             "DetectorAnalysisResult dose rate of LHS (%1.8E) doesnt match RHS (%1.8E)",
             lhs.real_time_, rhs.real_time_ );
    throw runtime_error( buffer );
  }
}//void DetectorAnalysisResult::equal_enough(...)


void DetectorAnalysis::equal_enough( const DetectorAnalysis &lhs,
                                    const DetectorAnalysis &rhs )
{
  char buffer[1024];
  
  vector<string> lhsremarks, rhsremarks;
  
  for( string remark : lhs.remarks_ )
  {
//    remark.erase( std::remove_if(remark.begin(), remark.end(), [](char c) -> bool { return !(std::isalnum(c) || c==' '); }), remark.end());
    trim( remark );
    ireplace_all( remark, "  ", " " );
    if( remark.size() )
      lhsremarks.push_back( remark );
  }
  
  for( string remark : rhs.remarks_ )
  {
    //    remark.erase( std::remove_if(remark.begin(), remark.end(), [](char c) -> bool { return !(std::isalnum(c) || c==' '); }), remark.end());
    trim( remark );
    ireplace_all( remark, "  ", " " );
    if( remark.size() )
      rhsremarks.push_back( remark );
  }
  
  stable_sort( lhsremarks.begin(), lhsremarks.end() );
  stable_sort( rhsremarks.begin(), rhsremarks.end() );
  
  
  if( lhsremarks.size() != rhsremarks.size() )
  {
    snprintf( buffer, sizeof(buffer),
             "Number of Analysis remarks for LHS (%i) doesnt match RHS %i",
             int(lhsremarks.size()), int(rhsremarks.size()) );
    throw runtime_error( buffer );
  }
  
  for( size_t i = 0; i < rhsremarks.size(); ++i )
  {
    if( lhsremarks[i] != rhsremarks[i] )
    {
      snprintf( buffer, sizeof(buffer),
               "Analysis remark %i for LHS ('%s') doesnt match RHS ('%s')",
               int(i), lhsremarks[i].c_str(), rhsremarks[i].c_str() );
      throw runtime_error( buffer );
    }
  }//for( size_t i = 0; i < rhsremarks.size(); ++i )
  
  auto lhsap = lhs.algorithm_component_versions_;
  auto rhsap = rhs.algorithm_component_versions_;
  
  if( lhsap.size() != rhsap.size() )
  {
    throw runtime_error( "Number of analysis algorithm versions for LHS ('"
                        + std::to_string(lhsap.size()) + "') doesnt match RHS ('"
                        + std::to_string(rhsap.size()) + "')" );
  }
  
  std::sort( begin(lhsap), end(lhsap) );
  std::sort( begin(rhsap), end(rhsap) );
  for( size_t i = 0; i < lhsap.size(); ++i )
  {
    if( lhsap[i].first != rhsap[i].first )
      throw runtime_error( "Analysis algorithm version compnent name for LHS ('"
                        + lhsap[i].first + "') doesnt match RHS ('"
                        + lhsap[i].first + "')" );
    if( lhsap[i].second != rhsap[i].second )
      throw runtime_error( "Analysis algorithm version compnent version for LHS ('"
                          + lhsap[i].second + "') doesnt match RHS ('"
                          + lhsap[i].second + "')" );
  }//for( size_t i = 0; i < rhs.lhsap.size(); ++i )
    
  
  if( lhs.algorithm_name_ != rhs.algorithm_name_ )
    throw runtime_error( "Analysis algorithm name for LHS ('"
                        + lhs.algorithm_name_ + "') doesnt match RHS ('"
                        + rhs.algorithm_name_ + "')" );
  
  if( lhs.algorithm_creator_ != rhs.algorithm_creator_ )
    throw runtime_error( "Analysis algorithm creator for LHS ('"
                        + lhs.algorithm_creator_ + "') doesnt match RHS ('"
                        + rhs.algorithm_creator_ + "')" );
  
  if( lhs.algorithm_description_ != rhs.algorithm_description_ )
    throw runtime_error( "Analysis algorithm description for LHS ('"
                        + lhs.algorithm_description_ + "') doesnt match RHS ('"
                        + rhs.algorithm_description_ + "')" );

  if( lhs.analysis_start_time_ != rhs.analysis_start_time_ )
    throw runtime_error( "Analysis start time for LHS ('"
                      + SpecUtils::to_iso_string(lhs.analysis_start_time_)
                      + "') doesnt match RHS ('"
                      + SpecUtils::to_iso_string(rhs.analysis_start_time_)
                      + "')" );
  
  
  if( fabs(lhs.analysis_computation_duration_ - rhs.analysis_computation_duration_) > FLT_EPSILON )
    throw runtime_error( "Analysis duration time for LHS ('"
      + std::to_string(lhs.analysis_computation_duration_)
      + "') doesnt match RHS ('"
      + std::to_string(rhs.analysis_computation_duration_)
      + "')" );
  
  if( lhs.algorithm_result_description_ != rhs.algorithm_result_description_ )
    throw runtime_error( "Analysis algorithm result description for LHS ('"
                        + lhs.algorithm_result_description_ + "') doesnt match RHS ('"
                        + rhs.algorithm_result_description_ + "')" );
  
  
  
  if( lhs.results_.size() != rhs.results_.size() )
  {
    stringstream msg;
    msg << "Differnt number of analysis results for LHS ("
    << lhs.results_.size() << ") vs RHS (" << rhs.results_.size() << "):"
    << endl;
    
    for( DetectorAnalysisResult l : lhs.results_ )
    {
      msg << "\tLHS: remark='" << l.remark_ << "', nuclide='"
           << l.nuclide_ << "', doserate="
           << l.dose_rate_ << ", activity=" << l.activity_
           << ", id confidence='" << l.id_confidence_ << "'"
           << ", distance=" << l.distance_ << endl;
    }
    
    for( DetectorAnalysisResult l : rhs.results_ )
    {
      msg << "\t RHS: remark='" << l.remark_ << "', nuclide='"
          << l.nuclide_ << "', doserate="
          << l.dose_rate_ << ", activity=" << l.activity_
          << ", id confidence='" << l.id_confidence_ << "'"
          << ", distance=" << l.distance_ << endl;
    }
    
    throw runtime_error( msg.str() );
  }//if( lhs.results_.size() != rhs.results_.size() )

  //Ordering of the results is not garunteed in a round trip, since we use a
  //  single analysis result type, but N42 2012 defines a few different ones.
  vector<DetectorAnalysisResult> rhsres = rhs.results_;
  vector<DetectorAnalysisResult> lhsres = lhs.results_;
  std::sort( lhsres.begin(), lhsres.end(), &compare_DetectorAnalysisResult );
  std::sort( rhsres.begin(), rhsres.end(), &compare_DetectorAnalysisResult );
  
  for( size_t i = 0; i < rhsres.size(); ++i )
    DetectorAnalysisResult::equal_enough( lhsres[i], rhsres[i] );
}//void DetectorAnalysis::equal_enough(...)



void Measurement::equal_enough( const Measurement &lhs, const Measurement &rhs )
{
  char buffer[1024];
  
  //Make sure live time within something reasonable
  const double live_time_diff = fabs( double(lhs.live_time_) - double(rhs.live_time_));
  if( (live_time_diff > (std::max(lhs.live_time_,rhs.live_time_)*1.0E-5)) && (live_time_diff > 1.0E-3) )
  {
    snprintf( buffer, sizeof(buffer),
             "Live time of LHS (%1.8E) doesnt match RHS (%1.8E)",
             lhs.live_time_, rhs.live_time_ );
    throw runtime_error( buffer );
  }
  
  //Make sure real time within something reasonable
  const double real_time_diff = fabs( double(lhs.real_time_) - double(rhs.real_time_));
  if( (real_time_diff > (std::max(lhs.real_time_,rhs.real_time_)*1.0E-5)) && (real_time_diff > 1.0E-3) )
  {
    snprintf( buffer, sizeof(buffer),
             "Real time of LHS (%1.8E) doesnt match RHS (%1.8E); diff=%f",
             lhs.real_time_, rhs.real_time_, real_time_diff );
    throw runtime_error( buffer );
  }
  
  if( lhs.contained_neutron_ != rhs.contained_neutron_ )
  {
    snprintf( buffer, sizeof(buffer),
             "LHS %s contain neutrons while RHS %s",
             (lhs.contained_neutron_?"did":"did not"),
             (rhs.contained_neutron_?"did":"did not") );
    throw runtime_error( buffer );
  }

  if( lhs.sample_number_ != rhs.sample_number_ )
    throw runtime_error( "LHS sample number some how didnt equal RHS sample number" );
  
  if( lhs.occupied_ != rhs.occupied_ )
  {
    snprintf( buffer, sizeof(buffer),
             "Ocupied of LHS (%i) differend form RHS (%i)",
             int(lhs.occupied_), int(rhs.occupied_) );
    throw runtime_error( buffer );
  }
  
  if( fabs(lhs.gamma_count_sum_ - rhs.gamma_count_sum_) > (0.00001*std::max(fabs(lhs.gamma_count_sum_),fabs(rhs.gamma_count_sum_))) )
  {
    snprintf( buffer, sizeof(buffer),
             "Gamma count sum of LHS (%1.8E) doesnt match RHS (%1.8E)",
             lhs.gamma_count_sum_, rhs.gamma_count_sum_ );
    throw runtime_error( buffer );
  }
  
  if( fabs(lhs.neutron_counts_sum_ - rhs.neutron_counts_sum_) > (0.00001*std::max(fabs(lhs.neutron_counts_sum_),fabs(rhs.neutron_counts_sum_))) )
  {
    snprintf( buffer, sizeof(buffer),
             "Neutron count sum of LHS (%1.8E) doesnt match RHS (%1.8E)",
             lhs.neutron_counts_sum_, rhs.neutron_counts_sum_ );
    throw runtime_error( buffer );
  }

  if( fabs(lhs.speed_ - rhs.speed_) > 0.01 )
  {
    snprintf( buffer, sizeof(buffer),
             "Speed of LHS (%1.8E) doesnt match RHS (%1.8E)",
             lhs.speed_, rhs.speed_ );
    throw runtime_error( buffer );
  }

  if( lhs.detector_name_ != rhs.detector_name_ )
    throw runtime_error( "Detector name for LHS ('" + lhs.detector_name_
                        + "') doesnt match RHS ('" + rhs.detector_name_ + "')" );

  /*
  if( lhs.detector_number_ != rhs.detector_number_ )
  {
    snprintf( buffer, sizeof(buffer),
             "Detector number of LHS (%i) doesnt match RHS (%i)",
             lhs.detector_number_, rhs.detector_number_ );
    throw runtime_error( buffer );
  }
   */

  if( lhs.detector_description_ != rhs.detector_description_
     && rhs.detector_description_!="Gamma and Neutron"
     && ("NaI, " + lhs.detector_description_) != rhs.detector_description_
     && ("LaBr3, " + lhs.detector_description_) != rhs.detector_description_
     && ("unknown, " + lhs.detector_description_) != rhs.detector_description_
     )
    throw runtime_error( "Detector description for LHS ('" + lhs.detector_description_
                        + "') doesnt match RHS ('" + rhs.detector_description_ + "')" );

  if( lhs.quality_status_ != rhs.quality_status_ )
  {
    snprintf( buffer, sizeof(buffer),
             "Quality status of LHS (%i) different from RHS (%i)",
             int(lhs.quality_status_), int(rhs.quality_status_) );
    throw runtime_error( buffer );
  }
  
  if( lhs.source_type_ != rhs.source_type_ )
  {
    snprintf( buffer, sizeof(buffer),
             "Source type of LHS (%i) different from RHS (%i)",
             int(lhs.source_type_), int(rhs.source_type_) );
    throw runtime_error( buffer );
  }

  assert( lhs.energy_calibration_ );
  assert( rhs.energy_calibration_ );
  EnergyCalibration::equal_enough( *lhs.energy_calibration_, *rhs.energy_calibration_ );
  
  const set<string> nlhsremarkss( lhs.remarks_.begin(), lhs.remarks_.end() );
  const set<string> nrhsremarkss( rhs.remarks_.begin(), rhs.remarks_.end() );
  
  const vector<string> nlhsremarks( nlhsremarkss.begin(), nlhsremarkss.end() );
  const vector<string> nrhsremarks( nrhsremarkss.begin(), nrhsremarkss.end() );
  
  if( nlhsremarks.size() != nrhsremarks.size() )
  {
    snprintf( buffer, sizeof(buffer),
             "Number of remarks in LHS (%i) doesnt match RHS (%i) for sample %i, det '%s'",
             int(nlhsremarks.size()), int(nrhsremarks.size()),
             lhs.sample_number_, lhs.detector_name_.c_str() );

#if( !REQUIRE_REMARKS_COMPARE )
    cerr << buffer << endl;
#endif
    for( size_t i = 0; i < nlhsremarks.size(); ++i )
      cerr << "\tLHS: '" << nlhsremarks[i] << "'" << endl;
    for( size_t i = 0; i < nrhsremarks.size(); ++i )
      cerr << "\tRHS: '" << nrhsremarks[i] << "'" << endl;
    
#if( REQUIRE_REMARKS_COMPARE )
    throw runtime_error( buffer );
#else
    cerr << endl;
#endif
  }//if( nlhsremarks.size() != nrhsremarks.size() )
  
  for( size_t i = 0; i < std::max(nlhsremarks.size(),nrhsremarks.size()); ++i )
  {
    const string lhsr = (i < nlhsremarks.size()) ? nlhsremarks[i] : string();
    const string rhsr = (i < nrhsremarks.size()) ? nrhsremarks[i] : string();
    
    if( lhsr != rhsr )
    {
      snprintf( buffer, sizeof(buffer),
               "Remark %i in LHS ('%s') doesnt match RHS ('%s')",
               int(i), lhsr.c_str(), rhsr.c_str() );
#if( REQUIRE_REMARKS_COMPARE )
      throw runtime_error( buffer );
#else
      cerr << buffer << endl;
#endif
    }
  }//for( size_t i = 0; i < nlhsremarks.size(); ++i )

  
  const set<string> lhsparsewarns( lhs.parse_warnings_.begin(), lhs.parse_warnings_.end() );
  const set<string> rhsparsewarns( rhs.parse_warnings_.begin(), rhs.parse_warnings_.end() );
  
  const vector<string> lhsparsewarn( lhsparsewarns.begin(), lhsparsewarns.end() );
  const vector<string> rhsparsewarn( rhsparsewarns.begin(), rhsparsewarns.end() );
  
  if( lhsparsewarn.size() != rhsparsewarn.size() )
  {
    snprintf( buffer, sizeof(buffer),
             "Number of parse warnings in LHS (%i) doesnt match RHS (%i)",
             int(lhsparsewarn.size()), int(rhsparsewarn.size()) );
    
#if( !REQUIRE_REMARKS_COMPARE )
    cerr << buffer << endl;
#endif
    for( size_t i = 0; i < lhsparsewarn.size(); ++i )
      cerr << "\tLHS: '" << lhsparsewarn[i] << "'" << endl;
    for( size_t i = 0; i < rhsparsewarn.size(); ++i )
      cerr << "\tRHS: '" << rhsparsewarn[i] << "'" << endl;
#if( REQUIRE_REMARKS_COMPARE )
    throw runtime_error( buffer );
#else
    cerr << buffer << endl;
#endif
  }//if( lhsparsewarn.size() != rhsparsewarn.size() )
  
  
  for( size_t i = 0; i < std::max(lhsparsewarn.size(),rhsparsewarn.size()); ++i )
  {
    const string lhsr = (i < lhsparsewarn.size()) ? lhsparsewarn[i] : string();
    const string rhsr = (i < rhsparsewarn.size()) ? rhsparsewarn[i] : string();
    
    if( lhsr != rhsr )
    {
      snprintf( buffer, sizeof(buffer),
               "Parse warning %i in LHS ('%s') doesnt match RHS ('%s')",
               int(i), lhsr.c_str(), rhsr.c_str() );
#if( REQUIRE_REMARKS_COMPARE )
      throw runtime_error( buffer );
#else
      cerr << buffer << endl;
#endif
    }
  }//for( size_t i = 0; i < nlhsremarks.size(); ++i )
  
  
  if( lhs.start_time_ != rhs.start_time_ )
  {
	//For some reason the fractional second differ for some timestamps (including CNF files)
	// on Windows vs *NIX.  I guess let this slide for the moment.
	auto tdiff = lhs.start_time_ - rhs.start_time_;
	if( tdiff.is_negative() )
		tdiff = -tdiff;
	if( tdiff >  boost::posix_time::seconds(1) )
      throw runtime_error( "Start time for LHS ("
                        + SpecUtils::to_iso_string(lhs.start_time_) + ") doesnt match RHS ("
                        + SpecUtils::to_iso_string(rhs.start_time_) + ")" );
  }

  
  if( (!lhs.gamma_counts_) != (!rhs.gamma_counts_) )
  {
    snprintf( buffer, sizeof(buffer), "Gamma counts avaialblity for LHS (%s)"
             " doesnt match RHS (%s)",
             (!lhs.gamma_counts_?"missing":"available"),
             (!rhs.gamma_counts_?"missing":"available") );
    throw runtime_error(buffer);
  }
  
  if( !!lhs.gamma_counts_ )
  {
    if( lhs.gamma_counts_->size() != rhs.gamma_counts_->size() )
    {
      snprintf( buffer, sizeof(buffer),
               "Number of gamma channels of LHS (%i) doesnt match RHS (%i)",
               int(lhs.gamma_counts_->size()),
               int(rhs.gamma_counts_->size()) );
      throw runtime_error( buffer );
    }
    
    for( size_t i = 0; i < lhs.gamma_counts_->size(); ++i )
    {
      const float a = lhs.gamma_counts_->at(i);
      const float b = rhs.gamma_counts_->at(i);
      if( fabs(a-b) > 1.0E-6*std::max( fabs(a), fabs(b) ) )
      {
        cerr << "LHS:";
        for( size_t j = (i>4) ? i-4: 0; j < lhs.gamma_counts_->size() && j < (i+5); ++j )
        {
          if( i==j ) cerr << "__";
          cerr << lhs.gamma_counts_->at(j);
          if( i==j ) cerr << "__, ";
          else cerr << ", ";
        }
        cerr << endl;

        cerr << "RHS:";
        for( size_t j = (i>4) ? i-4: 0; j < rhs.gamma_counts_->size() && j < (i+5); ++j )
        {
          if( i==j ) cerr << "__";
          cerr << rhs.gamma_counts_->at(j);
          if( i==j ) cerr << "__, ";
          else cerr << ", ";
        }
        cerr << endl;
        
        snprintf( buffer, sizeof(buffer),
                 "Counts in gamma channel %i of LHS (%1.8E) doesnt match RHS (%1.8E)",
                 int(i), lhs.gamma_counts_->at(i),
                 rhs.gamma_counts_->at(i) );
        throw runtime_error( buffer );
      }
    }
  }//if( !!channel_energies_ )
  
  if( lhs.neutron_counts_.size() != rhs.neutron_counts_.size() )
  {
    snprintf( buffer, sizeof(buffer),
             "Number of neutron channels of LHS (%i) doesnt match RHS (%i)",
             int(lhs.neutron_counts_.size()),
             int(rhs.neutron_counts_.size()) );
    throw runtime_error( buffer );
  }
  
  for( size_t i = 0; i < lhs.neutron_counts_.size(); ++i )
  {
    if( fabs(lhs.neutron_counts_[i] - rhs.neutron_counts_[i] ) > (0.0001*std::max(fabs(lhs.neutron_counts_[i]),fabs(rhs.neutron_counts_[i]))) )
    {
      snprintf( buffer, sizeof(buffer),
               "Counts in neutron channel %i of LHS (%1.8E) doesnt match RHS (%1.8E)",
               int(i), lhs.neutron_counts_[i],
               rhs.neutron_counts_[i] );
      throw runtime_error( buffer );
    }
  }
  
  if( fabs(lhs.latitude_ - rhs.latitude_) > 0.00001 )
  {
    snprintf( buffer, sizeof(buffer),
             "Latitude of LHS (%1.8E) doesnt match RHS (%1.8E)",
             lhs.latitude_, rhs.latitude_ );
    throw runtime_error( buffer );
  }
  
  if( fabs(lhs.longitude_ - rhs.longitude_) > 0.00001 )
  {
    snprintf( buffer, sizeof(buffer),
             "Longitude of LHS (%1.8E) doesnt match RHS (%1.8E)",
             lhs.longitude_, rhs.longitude_ );
    throw runtime_error( buffer );
  }

  if( lhs.position_time_ != rhs.position_time_ )
    throw runtime_error( "Position time for LHS ("
                        + SpecUtils::to_iso_string(lhs.position_time_) + ") doesnt match RHS ("
                        + SpecUtils::to_iso_string(rhs.position_time_) + ")" );

  if( lhs.title_ != rhs.title_ )
    throw runtime_error( "Title for LHS ('" + lhs.title_
                        + "') doesnt match RHS ('" + rhs.title_ + "')" );
}//void equal_enough( const Measurement &lhs, const Measurement &rhs )


void SpecFile::equal_enough( const SpecFile &lhs,
                                   const SpecFile &rhs )
{
  std::lock( lhs.mutex_, rhs.mutex_ );
  std::unique_lock<std::recursive_mutex> lhs_lock( lhs.mutex_, std::adopt_lock_t() );
  std::unique_lock<std::recursive_mutex> rhs_lock( rhs.mutex_, std::adopt_lock_t() );

  char buffer[8*1024];
  
  const double live_time_diff = fabs( double(lhs.gamma_live_time_) - double(rhs.gamma_live_time_));
  if( (live_time_diff > (std::max(lhs.gamma_live_time_,rhs.gamma_live_time_)*1.0E-5)) && (live_time_diff > 1.0E-3) )
  {
    snprintf( buffer, sizeof(buffer),
              "SpecFile: Live time of LHS (%1.8E) doesnt match RHS (%1.8E)",
             lhs.gamma_live_time_, rhs.gamma_live_time_ );
    throw runtime_error( buffer );
  }
  
  
  const double real_time_diff = fabs( double(lhs.gamma_real_time_) - double(rhs.gamma_real_time_));
  if( (real_time_diff > (std::max(lhs.gamma_real_time_,rhs.gamma_real_time_)*1.0E-5)) && (real_time_diff > 1.0E-3) )
  {
    snprintf( buffer, sizeof(buffer),
             "SpecFile: Real time of LHS (%1.8E) doesnt match RHS (%1.8E)",
             lhs.gamma_real_time_, rhs.gamma_real_time_ );
    throw runtime_error( buffer );
  }
  
  const double gamma_sum_diff = fabs(lhs.gamma_count_sum_ - rhs.gamma_count_sum_);
  const double max_gamma_sum = std::max(fabs(lhs.gamma_count_sum_), fabs(rhs.gamma_count_sum_));
  if( gamma_sum_diff > 0.1 || gamma_sum_diff > 1.0E-6*max_gamma_sum )
  {
    snprintf( buffer, sizeof(buffer),
             "SpecFile: Gamma sum of LHS (%1.8E) doesnt match RHS (%1.8E)",
             lhs.gamma_count_sum_, rhs.gamma_count_sum_ );
    throw runtime_error( buffer );
  }
  
  if( fabs(lhs.neutron_counts_sum_ - rhs.neutron_counts_sum_) > 0.01 )
  {
    snprintf( buffer, sizeof(buffer),
             "SpecFile: Neutron sum of LHS (%1.8E) doesnt match RHS (%1.8E)",
             lhs.neutron_counts_sum_, rhs.neutron_counts_sum_ );
    throw runtime_error( buffer );
  }
  
  if( lhs.filename_ != rhs.filename_ )
    throw runtime_error( "SpecFile: Filename of LHS (" + lhs.filename_
                         + ") doenst match RHS (" + rhs.filename_ + ")" );
  
  if( lhs.detector_names_.size() != rhs.detector_names_.size() )
  {
    snprintf( buffer, sizeof(buffer),
             "SpecFile: Number of detector names of LHS (%i) doesnt match RHS (%i)",
             int(lhs.detector_names_.size()), int(rhs.detector_names_.size()) );
    throw runtime_error( buffer );
  }
  
  const set<string> lhsnames( lhs.detector_names_.begin(),
                              lhs.detector_names_.end() );
  const set<string> rhsnames( rhs.detector_names_.begin(),
                              rhs.detector_names_.end() );
  
  if( lhsnames != rhsnames )
  {
    string lhsnamesstr, rhsnamesstr;
    for( size_t i = 0; i < lhs.detector_names_.size(); ++i )
      lhsnamesstr += (i ? ", " : "") + lhs.detector_names_[i];
    for( size_t i = 0; i < rhs.detector_names_.size(); ++i )
      rhsnamesstr += (i ? ", " : "") + rhs.detector_names_[i];
    
    throw runtime_error( "SpecFile: Detector names do not match for LHS ({"
                         + lhsnamesstr + "}) and RHS ({" + rhsnamesstr + "})" );
  }
 
  if( lhs.detector_numbers_.size() != rhs.detector_numbers_.size()
      || lhs.detector_numbers_.size() != lhs.detector_names_.size() )
    throw runtime_error( "SpecFile: Inproper number of detector numbers - wtf" );
  
  //Ehh, I guess since detector numbers are an internal only thing (and we
  //  should get rid of them anyway), lets not test this anymore.
  /*
  for( size_t i = 0; i < lhs.detector_names_.size(); ++i )
  {
    const size_t pos = std::find( rhs.detector_names_.begin(),
                                  rhs.detector_names_.end(),
                                  lhs.detector_names_[i] )
                       - rhs.detector_names_.begin();
    if( lhs.detector_numbers_[i] != rhs.detector_numbers_[pos] )
    {
      stringstream msg;
      msg << "SpecFile: Detector number for detector '" << lhs.detector_names_[i] << " dont match.\n\tLHS->[";
      for( size_t i = 0; i < lhs.detector_names_.size() && i < lhs.detector_numbers_.size(); ++i )
        msg << "{" << lhs.detector_names_[i] << "=" << lhs.detector_numbers_[i] << "}, ";
      msg << "]\n\tRHS->[";
      for( size_t i = 0; i < rhs.detector_names_.size() && i < rhs.detector_numbers_.size(); ++i )
        msg << "{" << rhs.detector_names_[i] << "=" << rhs.detector_numbers_[i] << "}, ";
      msg << "]";
      
      throw runtime_error( msg.str() );
    }
  }//for( size_t i = 0; i < lhs.detector_names_.size(); ++i )
  */
  
  
  if( lhs.gamma_detector_names_.size() != rhs.gamma_detector_names_.size() )
  {
    snprintf( buffer, sizeof(buffer),
             "SpecFile: Number of gamma detector names of LHS (%i) doesnt match RHS (%i)",
             int(lhs.gamma_detector_names_.size()),
             int(rhs.gamma_detector_names_.size()) );
    throw runtime_error( buffer );
  }
  
  const set<string> glhsnames( begin(lhs.gamma_detector_names_), end(lhs.gamma_detector_names_) );
  const set<string> grhsnames( begin(rhs.gamma_detector_names_), end(rhs.gamma_detector_names_) );
  
  if( glhsnames != grhsnames )
    throw runtime_error( "SpecFile: Gamma detector names dont match for LHS and RHS" );
  
  
  if( lhs.neutron_detector_names_.size() != rhs.neutron_detector_names_.size() )
  {
    snprintf( buffer, sizeof(buffer),
             "SpecFile: Number of neutron detector names of LHS (%i) doesnt match RHS (%i)",
             int(lhs.neutron_detector_names_.size()),
             int(rhs.neutron_detector_names_.size()) );
    throw runtime_error( buffer );
  }
  
  const set<string> nlhsnames( begin(lhs.neutron_detector_names_),
                               end(lhs.neutron_detector_names_) );
  const set<string> nrhsnames( begin(rhs.neutron_detector_names_),
                               end(rhs.neutron_detector_names_) );
  
  if( nlhsnames != nrhsnames )
    throw runtime_error( "SpecFile: Neutron detector names dont match for LHS and RHS" );

  
  if( lhs.lane_number_ != rhs.lane_number_ )
  {
    snprintf( buffer, sizeof(buffer),
             "SpecFile: Lane number of LHS (%i) doesnt match RHS (%i)",
             lhs.lane_number_, rhs.lane_number_ );
    throw runtime_error( buffer );
  }
  
  if( lhs.measurement_location_name_ != rhs.measurement_location_name_ )
    throw runtime_error( "SpecFile: Measurement location name of LHS ('"
                         + lhs.measurement_location_name_
                         + "') doesnt match RHS ('"
                         + rhs.measurement_location_name_ + "')" );
  
  if( lhs.inspection_ != rhs.inspection_ )
    throw runtime_error( "SpecFile: Inspection of LHS ('" + lhs.inspection_
                        + "') doesnt match RHS ('" + rhs.inspection_ + "')" );

  string leftoperator = lhs.measurement_operator_;
  string rightoperator = rhs.measurement_operator_;
  ireplace_all( leftoperator, "\t", " " );
  ireplace_all( leftoperator, "  ", " " );
  trim( leftoperator );
  ireplace_all( rightoperator, "\t", " " );
  ireplace_all( rightoperator, "  ", " " );
  trim( rightoperator );
  
  if( leftoperator != rightoperator )
    throw runtime_error( "SpecFile: Measurement operator of LHS ('"
                         + lhs.measurement_operator_ + "') doesnt match RHS ('"
                         + rhs.measurement_operator_ + ")" );

  if( lhs.sample_numbers_.size() != rhs.sample_numbers_.size() )
  {
    /*
    cout << "lhs.measurements_.size()=" << lhs.measurements_.size() << endl;
    cout << "rhs.measurements_.size()=" << rhs.measurements_.size() << endl;
    
    for( size_t i = 0; i < lhs.measurements_.size(); ++i )
    {
      cout << "LHS: DetName=" << lhs.measurements_[i]->detector_name_
          << " {" << lhs.measurements_[i]->sample_number_
          << "," << lhs.measurements_[i]->detector_number_ << "}"
           << ", SumGamma=" << lhs.measurements_[i]->gamma_count_sum_
           << ", SumNeutron=" << lhs.measurements_[i]->neutron_counts_sum_
           << ", LiveTime=" << lhs.measurements_[i]->live_time_
           << ", RealTime=" << lhs.measurements_[i]->real_time_
           << ", StarTime=" << lhs.measurements_[i]->start_time_
      << endl;
    }
    
    for( size_t i = 0; i < rhs.measurements_.size(); ++i )
    {
      cout << "RHS: DetName=" << rhs.measurements_[i]->detector_name_
      << " {" << rhs.measurements_[i]->sample_number_
               << "," << rhs.measurements_[i]->detector_number_ << "}"
      << ", SumGamma=" << rhs.measurements_[i]->gamma_count_sum_
      << ", SumNeutron=" << rhs.measurements_[i]->neutron_counts_sum_
      << ", LiveTime=" << rhs.measurements_[i]->live_time_
      << ", RealTime=" << rhs.measurements_[i]->real_time_
      << ", StarTime=" << rhs.measurements_[i]->start_time_
      << endl;
    }
     */
    
    snprintf( buffer, sizeof(buffer),
             "SpecFile: Number of sample numbers in LHS (%i) doesnt match RHS (%i)",
             int(lhs.sample_numbers_.size()), int(rhs.sample_numbers_.size()) );
    throw runtime_error( buffer );
  }
  
  if( lhs.sample_numbers_ != rhs.sample_numbers_ )
  {
    stringstream lhssamples, rhssamples;
    for( auto sample : lhs.sample_numbers_ )
      lhssamples << (sample==(*lhs.sample_numbers_.begin()) ? "":",") << sample;
    for( auto sample : rhs.sample_numbers_ )
      rhssamples << (sample== (*rhs.sample_numbers_.begin()) ? "":",") << sample;
    throw runtime_error( "SpecFile: Sample numbers of RHS (" + rhssamples.str()
                         + ") and LHS (" + lhssamples.str() + ") doent match" );
  }
  
  if( lhs.detector_type_ != rhs.detector_type_ )
  {
    snprintf( buffer, sizeof(buffer),
             "SpecFile: LHS detector type (%i) doesnt match RHS (%i)",
             int(lhs.detector_type_), int(rhs.detector_type_) );
    throw runtime_error( buffer );
  }
  
  string lhsinst = convert_n42_instrument_type_from_2006_to_2012( lhs.instrument_type_ );
  string rhsinst = convert_n42_instrument_type_from_2006_to_2012( rhs.instrument_type_ );
  if( lhsinst != rhsinst )
  {
    throw runtime_error( "SpecFile: Instrument type of LHS ('" + lhs.instrument_type_
                    + "') doesnt match RHS ('" + rhs.instrument_type_ + "')" );
  }
  
  if( lhs.manufacturer_ != rhs.manufacturer_ )
    throw runtime_error( "SpecFile: Manufacturer of LHS ('" + lhs.manufacturer_
                        + "') doesnt match RHS ('" + rhs.manufacturer_ + "')" );
  
  if( lhs.instrument_model_ != rhs.instrument_model_ )
    throw runtime_error( "SpecFile: Instrument model of LHS ('" + lhs.instrument_model_
                    + "') doesnt match RHS ('" + rhs.instrument_model_ + "')" );
  
  if( lhs.instrument_id_ != rhs.instrument_id_ )
    throw runtime_error( "SpecFile: Instrument ID model of LHS ('" + lhs.instrument_id_
                       + "') doesnt match RHS ('" + rhs.instrument_id_ + "')" );
  
  
  if( fabs(lhs.mean_latitude_ - rhs.mean_latitude_) > 0.000001 )
  {
    snprintf( buffer, sizeof(buffer),
             "SpecFile: Mean latitude of LHS (%1.8E) doesnt match RHS (%1.8E)",
             lhs.mean_latitude_, rhs.mean_latitude_ );
    throw runtime_error( buffer );
  }

  if( fabs(lhs.mean_longitude_ - rhs.mean_longitude_) > 0.000001 )
  {
    snprintf( buffer, sizeof(buffer),
             "SpecFile: Mean longitude of LHS (%1.8E) doesnt match RHS (%1.8E)",
             lhs.mean_longitude_, rhs.mean_longitude_ );
    throw runtime_error( buffer );
  }

  if( lhs.properties_flags_ != rhs.properties_flags_ )
  {
    string failingBits;
    auto testBitEqual = [&lhs,&rhs,&failingBits]( MeasurementPorperties p, const string label ) {
      if( (lhs.properties_flags_ & p) != (rhs.properties_flags_ & p) ) {
        failingBits += failingBits.empty() ? "": ", ";
        failingBits += (lhs.properties_flags_ & p) ? "LHS" : "RHS";
        failingBits += " has " + label;
      }
    };
    
    testBitEqual( kPassthroughOrSearchMode, "kPassthroughOrSearchMode");
    testBitEqual( kHasCommonBinning, "kHasCommonBinning");
    testBitEqual( kRebinnedToCommonBinning, "kRebinnedToCommonBinning");
    testBitEqual( kAllSpectraSameNumberChannels, "kAllSpectraSameNumberChannels");
    testBitEqual( kNotTimeSortedOrder, "kNotTimeSortedOrder");
    testBitEqual( kNotSampleDetectorTimeSorted, "kNotSampleDetectorTimeSorted");
    testBitEqual( kNotUniqueSampleDetectorNumbers, "kNotUniqueSampleDetectorNumbers" );
    
    snprintf( buffer, sizeof(buffer),
             "SpecFile: Properties flags of LHS (%x) doesnt match RHS (%x) (Failing bits: %s)",
             static_cast<unsigned int>(lhs.properties_flags_),
             static_cast<unsigned int>(rhs.properties_flags_),
             failingBits.c_str() );
    throw runtime_error( buffer );
  }
  
  for( const int sample : lhs.sample_numbers_ )
  {
    for( const string detname : lhs.detector_names_ )
    {
      std::shared_ptr<const Measurement> lhsptr = lhs.measurement( sample, detname );
      std::shared_ptr<const Measurement> rhsptr = rhs.measurement( sample, detname );
      
      if( (!lhsptr) != (!rhsptr) )
      {
        snprintf( buffer, sizeof(buffer), "SpecFile: Measurement avaialblity for LHS (%s)"
                 " doesnt match RHS (%s) for sample %i and detector name %s",
              (!lhsptr?"missing":"available"), (!rhsptr?"missing":"available"),
              sample, detname.c_str() );
        throw runtime_error(buffer);
      }
      
      if( !lhsptr )
        continue;
      
      try
      {
        Measurement::equal_enough( *lhsptr, *rhsptr );
      }catch( std::exception &e )
      {
        snprintf( buffer, sizeof(buffer), "SpecFile: Sample %i, Detector name %s: %s",
                  sample, detname.c_str(), e.what() );
        throw runtime_error( buffer );
      }
    }//for( const int detnum : lhs.detector_numbers_ )
  }//for( const int sample : lhs.sample_numbers_ )
  
  if( (!lhs.detectors_analysis_) != (!rhs.detectors_analysis_) )
  {
    snprintf( buffer, sizeof(buffer), "SpecFile: Detector analysis avaialblity for LHS (%s)"
             " doesnt match RHS (%s)",
             (!lhs.detectors_analysis_?"missing":"available"),
             (!rhs.detectors_analysis_?"missing":"available") );
    throw runtime_error(buffer);
  }
  
  vector<string> nlhsremarkss, nrhsremarkss;
  for( string r : lhs.remarks_ )
  {
    while( r.find("  ") != string::npos )
      ireplace_all( r, "  ", " " );
    
    if( !starts_with(r,"N42 file created by")
        && !starts_with(r,"N42 file created by") )
      nlhsremarkss.push_back( r );
  }
  
  for( string r : rhs.remarks_ )
  {
    while( r.find("  ") != string::npos )
      ireplace_all( r, "  ", " " );
    
    if( !starts_with(r,"N42 file created by") )
      nrhsremarkss.push_back( r );
  }
  
  stable_sort( nlhsremarkss.begin(), nlhsremarkss.end() );
  stable_sort( nrhsremarkss.begin(), nrhsremarkss.end() );
  
  if( nlhsremarkss.size() != nrhsremarkss.size() )
  {
    snprintf( buffer, sizeof(buffer),
             "SpecFile: Number of remarks in LHS (%i) doesnt match RHS (%i)",
             int(nlhsremarkss.size()), int(nrhsremarkss.size()) );
    
    for( string a : nlhsremarkss )
    cout << "\tLHS: " << a << endl;
    for( string a : nrhsremarkss )
    cout << "\tRHS: " << a << endl;
  
#if( REQUIRE_REMARKS_COMPARE )
    throw runtime_error( buffer );
#endif
  }
  
  for( size_t i = 0; i < std::max(nlhsremarkss.size(),nrhsremarkss.size()); ++i )
  {
    string lhsremark = i < nlhsremarkss.size() ? nlhsremarkss[i] : string();
    string rhsremark = i < nrhsremarkss.size() ? nrhsremarkss[i] : string();
    SpecUtils::trim( lhsremark );
    SpecUtils::trim( rhsremark );
    
    if( lhsremark != rhsremark )
    {
      snprintf( buffer, sizeof(buffer),
               "SpecFile: Remark %i in LHS ('%s') doesnt match RHS ('%s')",
               int(i), nlhsremarkss[i].c_str(), nrhsremarkss[i].c_str() );
#if( REQUIRE_REMARKS_COMPARE )
      throw runtime_error( buffer );
#endif
    }
  }

  
  
  
  vector<string> nlhs_parse_warnings, nrhs_parse_warnings;
  for( string r : lhs.parse_warnings_ )
  {
    while( r.find("  ") != string::npos )
      ireplace_all( r, "  ", " " );
    nlhs_parse_warnings.push_back( r );
  }
  
  for( string r : rhs.parse_warnings_ )
  {
    while( r.find("  ") != string::npos )
      ireplace_all( r, "  ", " " );
    nrhs_parse_warnings.push_back( r );
  }
  
  stable_sort( nlhs_parse_warnings.begin(), nlhs_parse_warnings.end() );
  stable_sort( nrhs_parse_warnings.begin(), nrhs_parse_warnings.end() );
  
  if( nlhs_parse_warnings.size() != nrhs_parse_warnings.size() )
  {
    snprintf( buffer, sizeof(buffer),
             "SpecFile: Number of parse warnings in LHS (%i) doesnt match RHS (%i)",
             int(nlhs_parse_warnings.size()), int(nrhs_parse_warnings.size()) );
    
    for( string a : nlhs_parse_warnings )
      cout << "\tLHS: " << a << endl;
    for( string a : nrhs_parse_warnings )
      cout << "\tRHS: " << a << endl;
#if( REQUIRE_REMARKS_COMPARE )
    throw runtime_error( buffer );
#endif
  }
  
  for( size_t i = 0; i < std::max(nlhs_parse_warnings.size(),nrhs_parse_warnings.size()); ++i )
  {
    string lhsremark = (i < nlhs_parse_warnings.size()) ? nlhs_parse_warnings[i] : string();
    string rhsremark = (i < nrhs_parse_warnings.size()) ? nrhs_parse_warnings[i] : string();
    SpecUtils::trim( lhsremark );
    SpecUtils::trim( rhsremark );
    
    if( lhsremark != rhsremark )
    {
      snprintf( buffer, sizeof(buffer),
               "SpecFile: Parse Warning %i in LHS ('%s') doesnt match RHS ('%s')",
               int(i), lhsremark.c_str(), rhsremark.c_str() );
#if( REQUIRE_REMARKS_COMPARE )
      throw runtime_error( buffer );
#endif
    }
  }//for( size_t i = 0; i < std::max(nlhs_parse_warnings.size(),nrhs_parse_warnings.size()); ++i )
  
  
  
  vector<pair<string,string> > lhscompvsn, rhscompvsn;
  
  
  for( size_t i = 0; i < lhs.component_versions_.size(); ++i )
  {
    const string &n = lhs.component_versions_[i].first;
    if( n != "InterSpec" && n!= "InterSpecN42Serialization" && n != "Software"
        && !SpecUtils::istarts_with(n, "Original Software") )
      lhscompvsn.push_back( lhs.component_versions_[i] );
  }
  
  for( size_t i = 0; i < rhs.component_versions_.size(); ++i )
  {
    const string &n = rhs.component_versions_[i].first;
    if( n != "InterSpec" && n!= "InterSpecN42Serialization" && n != "Software"
        && !SpecUtils::istarts_with(n, "Original Software") )
      rhscompvsn.push_back( rhs.component_versions_[i] );
  }
  
  
  if( lhscompvsn.size() != rhscompvsn.size() )
  {
    snprintf( buffer, sizeof(buffer),
             "SpecFile: Number of component versions in LHS (%i) doesnt match RHS (%i)",
             int(lhscompvsn.size()), int(rhscompvsn.size()) );
    
    for( size_t i = 0; i < lhscompvsn.size(); ++i )
      cout << "\tLHS: " << lhscompvsn[i].first << ": " << lhscompvsn[i].second << endl;
    for( size_t i = 0; i < rhscompvsn.size(); ++i )
      cout << "\tRHS: " << rhscompvsn[i].first << ": " << rhscompvsn[i].second << endl;
    throw runtime_error( buffer );
  }
  
  stable_sort( lhscompvsn.begin(), lhscompvsn.end() );
  stable_sort( rhscompvsn.begin(), rhscompvsn.end() );
  
  for( size_t i = 0; i < lhscompvsn.size(); ++i )
  {
    pair<string,string> lhsp = lhscompvsn[i];
    pair<string,string> rhsp = rhscompvsn[i];
    
    SpecUtils::trim( lhsp.first );
    SpecUtils::trim( lhsp.second );
    SpecUtils::trim( rhsp.first );
    SpecUtils::trim( rhsp.second );
    
    if( lhsp.first != rhsp.first )
    {
      snprintf( buffer, sizeof(buffer),
               "SpecFile: Component Version %i name in LHS ('%s') doesnt match RHS ('%s')",
               int(i), lhsp.first.c_str(), rhsp.first.c_str() );
      throw runtime_error( buffer );
    }
    
    if( lhsp.second != rhsp.second )
    {
      snprintf( buffer, sizeof(buffer),
               "SpecFile: Component Version %i valiue in LHS ('%s') doesnt match RHS ('%s')",
               int(i), lhsp.second.c_str(), rhsp.second.c_str() );
      throw runtime_error( buffer );
    }
  }//for( size_t i = 0; i < lhscompvsn.size(); ++i )
  
  
  //Make UUID last, since its sensitive to the other variables changing, and we
  //  want to report on those first to make fixing easier.
  if( !!lhs.detectors_analysis_ )
    DetectorAnalysis::equal_enough( *lhs.detectors_analysis_,
                                  *rhs.detectors_analysis_ );
  
  /*
#if( !defined(WIN32) )
  if( lhs.uuid_ != rhs.uuid_ )
    throw runtime_error( "SpecFile: UUID of LHS (" + lhs.uuid_
                        + ") doesnt match RHS (" + rhs.uuid_ + ")" );
#endif
  */
  
//  bool modified_;
//  bool modifiedSinceDecode_;
}//void equal_enough( const Measurement &lhs, const Measurement &rhs )
#endif //#if( PERFORM_DEVELOPER_CHECKS )


SpecFile::SpecFile()
{
  reset();
}


SpecFile::~SpecFile()
{
}


SpecFile::SpecFile( const SpecFile &rhs )
{
  *this = rhs;
}


const SpecFile &SpecFile::operator=( const SpecFile &rhs )
{
  if( this == &rhs )
    return *this;
//  std::unique_lock<std::recursive_mutex> lhs_lock( mutex_, std::defer_lock );
//  std::unique_lock<std::recursive_mutex> rhs_lock( rhs.mutex_, std::defer_lock );

  //XXX - this next section of code seems to really cause troubles!
  //      need to investigate it, and whatever code is calling it
  std::lock<std::recursive_mutex,std::recursive_mutex>( mutex_, rhs.mutex_ );
  std::unique_lock<std::recursive_mutex> lhs_lock( mutex_, std::adopt_lock_t() );
  std::unique_lock<std::recursive_mutex> rhs_lock( rhs.mutex_, std::adopt_lock_t() );

  reset();
  
  gamma_live_time_        = rhs.gamma_live_time_;
  gamma_real_time_        = rhs.gamma_real_time_;
  gamma_count_sum_        = rhs.gamma_count_sum_;
  neutron_counts_sum_     = rhs.neutron_counts_sum_;

  filename_               = rhs.filename_;
  detector_names_         = rhs.detector_names_;
  detector_numbers_       = rhs.detector_numbers_;
  gamma_detector_names_   = rhs.gamma_detector_names_;
  neutron_detector_names_ = rhs.neutron_detector_names_;

  uuid_                   = rhs.uuid_;
  remarks_                = rhs.remarks_;
  parse_warnings_         = rhs.parse_warnings_;
  lane_number_             = rhs.lane_number_;
  measurement_location_name_ = rhs.measurement_location_name_;
  inspection_             = rhs.inspection_;
  measurement_operator_    = rhs.measurement_operator_;
  sample_numbers_         = rhs.sample_numbers_;
  sample_to_measurements_  = rhs.sample_to_measurements_;
  detector_type_          = rhs.detector_type_;
  instrument_type_        = rhs.instrument_type_;
  manufacturer_           = rhs.manufacturer_;
  instrument_model_       = rhs.instrument_model_;
  instrument_id_          = rhs.instrument_id_;
  component_versions_     = rhs.component_versions_;
  mean_latitude_          = rhs.mean_latitude_;
  mean_longitude_         = rhs.mean_longitude_;
  properties_flags_       = rhs.properties_flags_;
  
  modified_               = rhs.modified_;
  modifiedSinceDecode_    = rhs.modifiedSinceDecode_;
  
  measurements_.clear();
  for( size_t i = 0; i < rhs.measurements_.size(); ++i )
  {
    std::shared_ptr<Measurement> ptr( new Measurement( *rhs.measurements_[i] ) );
    measurements_.push_back( ptr );
  }

/*
  //As long as we've done everything right above, we shouldnt need to call
  //  either of the following, right?
  cleanup_after_load();
*/

  return *this;
}//operator=





const Measurement &Measurement::operator=( const Measurement &rhs )
{
  if( this == &rhs )
    return *this;

  live_time_ = rhs.live_time_;
  real_time_ = rhs.real_time_;

  contained_neutron_ = rhs.contained_neutron_;

  sample_number_ = rhs.sample_number_;
  occupied_ = rhs.occupied_;
  gamma_count_sum_ = rhs.gamma_count_sum_;
  neutron_counts_sum_ = rhs.neutron_counts_sum_;
  speed_ = rhs.speed_;
  detector_name_ = rhs.detector_name_;
  detector_number_ = rhs.detector_number_;
  detector_description_ = rhs.detector_description_;
  quality_status_ = rhs.quality_status_;

  source_type_ = rhs.source_type_;

  remarks_ = rhs.remarks_;
  start_time_ = rhs.start_time_;

  energy_calibration_ = rhs.energy_calibration_;
  gamma_counts_ = rhs.gamma_counts_;

//  if( rhs.gamma_counts_ )
//    gamma_counts_.reset( new vector<float>( *rhs.gamma_counts_ ) );
//  else
//    gamma_counts_ = std::make_shared<vector<float>>();

  neutron_counts_ = rhs.neutron_counts_;
  
  latitude_       = rhs.latitude_;
  longitude_      = rhs.longitude_;
  position_time_  = rhs.position_time_;

  title_ = rhs.title_;

  return *this;
}//const Measurement &operator=( const Measurement &rhs )





bool SpecFile::load_file( const std::string &filename,
               ParserType parser_type,
               std::string orig_file_ending )
{
  std::unique_lock<std::recursive_mutex> scoped_lock( mutex_ );
  
  bool success = false;
  switch( parser_type )
  {
    case ParserType::N42_2006:
    case ParserType::N42_2012:
      success = load_N42_file( filename );
    break;

    case ParserType::Spc:
      success = load_spc_file( filename );
    break;

    case ParserType::Exploranium:
      success = load_binary_exploranium_file( filename );
    break;

    case ParserType::Pcf:
      success = load_pcf_file( filename );
    break;

    case ParserType::Chn:
      success = load_chn_file( filename );
    break;

    case ParserType::SpeIaea:
      success = load_iaea_file( filename );
    break;

    case ParserType::TxtOrCsv:
      success = load_txt_or_csv_file( filename );
    break;

    case ParserType::Cnf:
      success = load_cnf_file( filename );
    break;
      
    case ParserType::TracsMps:
      success = load_tracs_mps_file( filename );
    break;
      
    case ParserType::Aram:
      success = load_aram_file( filename );
    break;
      
    case ParserType::SPMDailyFile:
      success = load_spectroscopic_daily_file( filename );
    break;
      
    case ParserType::AmptekMca:
      success = load_amptek_file( filename );
    break;
      
    case ParserType::OrtecListMode:
      success = load_ortec_listmode_file( filename );
    break;
      
    case ParserType::LsrmSpe:
      success = load_lsrm_spe_file( filename );
      break;
      
    case ParserType::Tka:
      success = load_tka_file( filename );
      break;
      
    case ParserType::MultiAct:
      success = load_multiact_file( filename );
      break;
      
    case ParserType::Phd:
      success = load_phd_file( filename );
      break;
      
    case ParserType::Lzs:
      success = load_lzs_file( filename );
      break;
      
    case ParserType::MicroRaider:
      success = load_micro_raider_file( filename );
    break;
      
    case ParserType::Auto:
    {
      bool triedPcf = false, triedSpc = false,
          triedNativeIcd1 = false, triedTxt = false, triedGR135 = false,
          triedChn = false, triedIaea = false, triedLsrmSpe = false,
          triedCnf = false, triedMps = false, triedSPM = false, triedMCA = false,
          triedOrtecLM = false, triedMicroRaider = false, triedAram = false,
          triedTka = false, triedMultiAct = false, triedPhd = false,
          triedLzs = false;
      
      if( !orig_file_ending.empty() )
      {
        const size_t period_pos = orig_file_ending.find_last_of( '.' );
        if( period_pos != string::npos )
          orig_file_ending = orig_file_ending.substr( period_pos+1 );
        to_lower_ascii( orig_file_ending );

        if( orig_file_ending=="pcf")
        {
          triedPcf = true;
          success = load_pcf_file( filename );
          if( success ) break;
        }//if( orig_file_ending=="pcf")

        if( orig_file_ending=="dat")
        {
          triedGR135 = true;
          success = load_binary_exploranium_file( filename );
          if( success ) break;
        }//if( orig_file_ending=="dat")

        if( orig_file_ending=="spc")
        {
          triedSpc = true;
          success = load_spc_file( filename );
          if( success ) break;
        }//if( orig_file_ending=="dat")

        if( orig_file_ending=="n42" || orig_file_ending=="xml"
            || orig_file_ending=="icd1" || orig_file_ending=="icd")
        {
          triedNativeIcd1 = true;
          success = load_N42_file( filename );
          if( success ) break;
        }//if( orig_file_ending=="n42")
        
        if( orig_file_ending=="chn" )
        {
          triedChn = true;
          success = load_chn_file( filename );
          if( success ) break;
        }//if( orig_file_ending=="chn" )

        if( orig_file_ending=="spe" )
        {
          triedIaea = true;
          success = load_iaea_file( filename );
          if( success ) break;
          
          triedLsrmSpe = true;
          success = load_lsrm_spe_file( filename );
          if( success ) break;
        }//if( orig_file_ending=="chn" )
        
        if( orig_file_ending=="tka" )
        {
          triedTka = true;
          success = load_tka_file( filename );
          if( success ) break;
        }//if( orig_file_ending=="chn" )
        
        if( orig_file_ending=="spm" )
        {
          triedMultiAct = true;
          success = load_multiact_file( filename );
          if( success ) break;
        }//if( orig_file_ending=="chn" )
        
        if( orig_file_ending=="txt" )
        {
          triedSPM = true;
          success = load_spectroscopic_daily_file( filename );
          if( success ) break;
        }//if( orig_file_ending=="txt" )
        
        if( orig_file_ending=="txt" || orig_file_ending=="csv" )
        {
          triedTxt = true;
          success = load_txt_or_csv_file( filename );
          if( success ) break;
        }//if( orig_file_ending=="txt" || orig_file_ending=="csv" )

        if( orig_file_ending=="cnf" )
        {
          triedCnf = true;
          success = load_cnf_file( filename );
          if( success ) break;
        }//if( orig_file_ending=="txt" || orig_file_ending=="csv" )
        
        if( orig_file_ending=="mps" )
        {
          triedMps = true;
          success = load_tracs_mps_file( filename );
          if( success ) break;
        }//if( orig_file_ending=="txt" || orig_file_ending=="csv" )
        
        if( orig_file_ending=="gam" /* || orig_file_ending=="neu" */ )
        {
          triedAram = true;
          success = load_aram_file( filename );
          if( success ) break;
        }//if( orig_file_ending=="txt" || orig_file_ending=="csv" )
        
        if( orig_file_ending=="mca" )
        {
          triedMCA = true;
          success = load_amptek_file( filename );
          if( success ) break;
        }//if( orig_file_ending=="txt" || orig_file_ending=="csv" )

        if( orig_file_ending=="lis" )
        {
          triedOrtecLM = true;
          success = load_ortec_listmode_file( filename );
          if( success ) break;
        }//if( orig_file_ending=="txt" || orig_file_ending=="csv" )
        
        if( orig_file_ending=="phd" )
        {
          triedPhd = true;
          success = load_phd_file( filename );
          if( success ) break;
        }//if( orig_file_ending=="xml" )
        
        if( orig_file_ending=="lzs" )
        {
          triedLzs = true;
          success = load_lzs_file( filename );
          if( success ) break;
        }//if( orig_file_ending=="xml" )
        
        
        if( orig_file_ending=="xml" )
        {
          triedMicroRaider = true;
          success = load_micro_raider_file( filename );
          if( success ) break;
        }//if( orig_file_ending=="xml" )
      }//if( !orig_file_ending.empty() ) / else

      if( !success && !triedSpc )
        success = load_spc_file( filename );

      if( !success && !triedGR135 )
        success = load_binary_exploranium_file( filename );

      if( !success && !triedNativeIcd1 )
        success = load_N42_file( filename );

      if( !success && !triedPcf )
        success = load_pcf_file( filename );

      if( !success && !triedChn )
        success = load_chn_file( filename );

      if( !success && !triedIaea )
        success = load_iaea_file( filename );

      if( !success && !triedSPM )
        success = load_spectroscopic_daily_file( filename );
      
      if( !success && !triedTxt )
        success = load_txt_or_csv_file( filename );

      if( !success && !triedCnf )
        success = load_cnf_file( filename );
      
      if( !success && !triedMps )
        success = load_tracs_mps_file( filename );
      
      if( !success && !triedMCA )
        success = load_amptek_file( filename );
      
      if( !success && !triedMicroRaider )
        success = load_micro_raider_file( filename );
      
      if( !success && !triedAram )
        success = load_aram_file( filename );
      
      if( !success && !triedLsrmSpe )
        success = load_lsrm_spe_file( filename );
      
      if( !success && !triedTka )
        success = load_tka_file( filename );
      
      if( !success && !triedMultiAct )
        success = load_multiact_file( filename );
      
      if( !success && !triedPhd )
        success = load_phd_file( filename );
      
      if( !success && !triedLzs )
        success = load_lzs_file( filename );
      
      if( !success && !triedOrtecLM )
        success = load_ortec_listmode_file( filename );
      
       break;
    }//case Auto
  };//switch( parser_type )

  set_filename( filename );

  if( num_measurements() == 0 )
    reset();

  return (success && num_measurements());
}//bool load_file(...)



bool comp_by_start_time_source( const std::shared_ptr<Measurement> &lhs,
                           const std::shared_ptr<Measurement> &rhs )
{
  if( !lhs || !rhs)
    return (!rhs) < (!lhs);
  
  const boost::posix_time::ptime &left = lhs->start_time();
  const boost::posix_time::ptime &right = rhs->start_time();
  
  if( left == right )
    return (lhs->source_type() < rhs->source_type());
  
  if( left.is_special() && !right.is_special() )
    return true;
  
  return (left < right);
}

void  SpecFile::set_sample_numbers_by_time_stamp()
{
  std::unique_lock<std::recursive_mutex> scoped_lock( mutex_ );

  if( measurements_.empty() )
    return;

  //If we're here, we need to (re) assign some sample numbers
  
  //This function can be really slow, so I'm experimenting with a faster way
  //  For a certain large file in debug mode, took from 9.058687s to 0.232338s
  //  (in release mode this was from 1.808691s to 0.053467s)
  //  Right now this faster method is only enabled for really large files with
  //  more than 500 measurements - this is because the faster method does not
  //  preserve existing sample numbers

  if( measurements_.size() > 500 )
  {
    vector<std::shared_ptr<Measurement>> sorted_meas, sorted_foreground, sorted_calibration, sorted_background;

    sorted_meas.reserve( measurements_.size() );

    for( auto &m : measurements_ )
    {
      if( !m )
        continue;
      
      switch( m->source_type_ )
      {
        case SourceType::IntrinsicActivity:
        case SourceType::Calibration:
          sorted_calibration.push_back( m );
          break;
            
        case SourceType::Background:
          sorted_background.push_back( m );
          break;
            
        case SourceType::Foreground:
        case SourceType::Unknown:
        default:
          sorted_foreground.push_back( m );
      }//switch( m->source_type_ )
    }//for( auto &m : measurements_ )

    stable_sort( sorted_calibration.begin(), sorted_calibration.end(), &comp_by_start_time_source );
    stable_sort( sorted_background.begin(), sorted_background.end(), &comp_by_start_time_source );
    stable_sort( sorted_foreground.begin(), sorted_foreground.end(), &comp_by_start_time_source );

    sorted_meas.insert( end(sorted_meas), sorted_calibration.begin(), sorted_calibration.end() );
    sorted_meas.insert( end(sorted_meas), sorted_background.begin(), sorted_background.end() );
    sorted_meas.insert( end(sorted_meas), sorted_foreground.begin(), sorted_foreground.end() );
  
    
    int sample_num = 1;
    vector<std::shared_ptr<Measurement>>::iterator start, end, iter;
    for( start=end=sorted_meas.begin(); start != sorted_meas.end(); start=end )
    {
      //Incremement sample numbers for each new start time.
      //  Also, some files (see refMIONLOV4PS) will mix occupied/non-occupied
      //  samples, so increment on this as well.
      
      while( (end != sorted_meas.end())
             && ((*end)->start_time_ == (*start)->start_time_)
             && ((*end)->occupied_ == (*start)->occupied_) )
        ++end;

      typedef map<string,int> StrIntMap;
      StrIntMap detectors;

      for( iter = start; iter != end; ++iter )
      {
        std::shared_ptr<Measurement> &meas = *iter;

        if( detectors.count(meas->detector_name_) == 0 )
          detectors[meas->detector_name_] = 0;
        else
          ++detectors[meas->detector_name_];

        meas->sample_number_ = sample_num + detectors[meas->detector_name_];
      }//for( iter = start; iter != end; ++iter )

      int largest_delta = 0;
      for( const StrIntMap::value_type &val : detectors )
        largest_delta = max( largest_delta, val.second );

      sample_num = sample_num + largest_delta + 1;
    }//for( loop over time ranges )

  }else
  {
    typedef std::map<int, vector<std::shared_ptr<Measurement> > > SampleToMeasMap;
    typedef map<boost::posix_time::ptime, SampleToMeasMap > TimeToSamplesMeasMap;
    
    TimeToSamplesMeasMap time_meas_map;

    for( const auto &m : measurements_ )
    {
      if( !m )
        continue;
      
      const int detnum = m->detector_number_;
      
      //If the time is invalid, we'll put this measurement after all the others.
      //If its an IntrinsicActivity, we'll put it before any of the others.
      if( m->source_type() == SourceType::IntrinsicActivity )
        time_meas_map[boost::posix_time::neg_infin][detnum].push_back( m );
      else if( m->start_time_.is_special() )
        time_meas_map[boost::posix_time::pos_infin][detnum].push_back( m );
      else
        time_meas_map[m->start_time_][detnum].push_back( m );
    }//for( auto &m : measurements_ )
    
    int sample = 1;
    
    for( TimeToSamplesMeasMap::value_type &t : time_meas_map )
    {
      SampleToMeasMap &measmap = t.second;
      
      //Make an attempt to sort the measurements in a reproducable, unique way
      //  because measurements wont be in the same order due to the decoding
      //  being multithreaded for some of the parsers.
//20150609: I think the multithreaded parsing has been fixed to yeild a
//  deterministic ordering always.  This only really matters for spectra where
//  the same start time is given for all records, or no start time at all is
//  given.  I think in these cases we want to assume the order that the
//  measurements were taken is the same as the order in the file.

      
      size_t nsamples = 0;
      for( const SampleToMeasMap::value_type &s : measmap )
        nsamples = std::max( nsamples, s.second.size() );
      
      for( size_t i = 0; i < nsamples; ++i )
      {
        for( SampleToMeasMap::value_type &s : measmap )
        {
          if( i < s.second.size() )
            s.second[i]->sample_number_ = sample;
        }
        
        ++sample;
      }//for( size_t i = 0; i < nsamples; ++i )
    }//for( const TimeToSamplesMeasMap::value_type &t : time_meas_map )
    
  }//if( measurements_.size() > 500 ) / else
  
  stable_sort( measurements_.begin(), measurements_.end(), &compare_by_sample_det_time );
}//void  set_sample_numbers_by_time_stamp()


bool SpecFile::has_unique_sample_and_detector_numbers() const
{
  std::unique_lock<std::recursive_mutex> scoped_lock( mutex_ );
  
  //First we will check that the comnination of sample numbers and detector
  //  numbers is unique, and also that all measurements with the same sample
  //  number have the same time stamp.  If we pass both of thers conditions,
  //  then we'll return since there is no need re-assign sample numbers.
  std::map<int, vector<int> > sampleNumsToSamples;
  std::map<int,std::set<boost::posix_time::ptime> > sampleToTimes;
  const size_t nmeas = measurements_.size();
  for( size_t i = 0; i < nmeas; ++i )
  {
    const std::shared_ptr<Measurement> &m = measurements_[i];
    vector<int> &meass = sampleNumsToSamples[m->sample_number_];
    
    if( std::find(meass.begin(),meass.end(),m->detector_number_) != meass.end() )
    {
      //cerr << "Unique check failed for sample with Start time "
      //     << SpecUtils::to_iso_string(m->start_time()) << " detname=" << m->detector_name()
      //     << " sample " << m->sample_number() << endl;
      return false;
    }
    
    meass.push_back( m->detector_number_ );
    
    std::set<boost::posix_time::ptime> &timesSet = sampleToTimes[m->sample_number_];
    if( !m->start_time_.is_special() )
      timesSet.insert( m->start_time_ );
    if( timesSet.size() > 1 )
      return false;
  }//for( std::shared_ptr<Measurement> &m : measurements_ )
  
  return true;
}//bool has_unique_sample_and_detector_numbers() const


void SpecFile::ensure_unique_sample_numbers()
{
  std::unique_lock<std::recursive_mutex> scoped_lock( mutex_ );
  
  if( has_unique_sample_and_detector_numbers() )
  {
    stable_sort( measurements_.begin(), measurements_.end(), &compare_by_sample_det_time );
  }else
  {
    set_sample_numbers_by_time_stamp();
  }
  
  //XXX - TODO should validate this a little further and check performance
  //      impact!  Also, should be proactive about not needing to hit the
  //      expensive "fix" below.
  //
  //Here we will check the first two sample number, and if they are '1' and '2'
  //  repectively, we will not do anything.  If first sample is not 1, but
  //  second sample is 2, we will change first sample to 1.  Otherwise if
  //  first two sample numbers isnt {1,2}, we will change all sample numbers to
  //  start at 1 and increase continuosly by 1.
  //  (note: this mess of logic is "inspired" by heuristics, and that actually
  //   looping through all measurements of a large file is expensive)
  set<int> sample_numbers;
  for( size_t i = 0; (sample_numbers.size() < 3) && (i < measurements_.size()); ++i )
    sample_numbers.insert( measurements_[i]->sample_number_ );
  
  if( sample_numbers.empty() )
    return;
  
  if( sample_numbers.size() == 1 )
  {
    for( auto &m : measurements_ )
    {
      //Some files will give SampleNumber an attribute of the <Spectrum> tag, but those dont always
      //  have the same meaning as how we want it to.
      //if( m->sample_number_ <= 0 )
        m->sample_number_ = 1;
    }
    return;
  }
  
  const auto first_val = sample_numbers.begin();
  const auto second_val = next(first_val);
  int first_sample_val = *first_val;
  const int second_sample_val = *second_val;
  if( (first_sample_val + 1) != second_sample_val )
    first_sample_val = second_sample_val - 1;  //garunteed first_sample_val will be unique
  
  if( second_sample_val != 2 )
  {
    for( auto &m : measurements_ )
      sample_numbers.insert( m->sample_number_ );
    
    const vector<int> sample_numbers_vec( sample_numbers.begin(), sample_numbers.end() );
    const auto sn_begin = begin(sample_numbers_vec);
    const auto sn_end = end(sample_numbers_vec);
    
    for( auto &m : measurements_ )
    {
      auto pos = lower_bound( sn_begin, sn_end, m->sample_number_ );
      m->sample_number_ = static_cast<int>( (pos - sn_begin) + 1 );
    }
    
    return;
  }//if( (*first_val) != 1 )
  
  if( first_sample_val != (*first_val) )
  {
    const int old_first_sample = *first_val;
    for( size_t i = 0; (measurements_[i]->sample_number_!=second_sample_val) && (i < measurements_.size()); ++i )
      if( measurements_[i]->sample_number_ == old_first_sample )
        measurements_[i]->sample_number_ = first_sample_val;
  }
}//void ensure_unique_sample_numbers()


std::set<std::string> SpecFile::find_detector_names() const
{
//  std::unique_lock<std::recursive_mutex> scoped_lock( mutex_ );
  set<string> det_names;

  for( const auto &meas : measurements_ )
    det_names.insert( meas->detector_name_ );

  return det_names;
}//set<string> find_detector_names() const


void SpecFile::cleanup_after_load( const unsigned int flags )
{
  std::unique_lock<std::recursive_mutex> scoped_lock( mutex_ );
  
  const bool rebinToCommonBinning = (flags & RebinToCommonBinning);
  
  
  //When loading the example passthrough N42 file, this function
  //  take about 60% of the parse time - due almost entirely to
  //  SpecFile::rebin_by_polunomial_eqn
  try
  {
    map<size_t,shared_ptr<EnergyCalibration>> default_energy_cal;
    set<string> gamma_detector_names; //can be gamma+nutron
    const set<string> det_names = find_detector_names();
    
    int nGpsCoords = 0;
    mean_latitude_ = mean_longitude_ = 0.0;
    
    properties_flags_ = 0x0;
    
    vector<string> names( det_names.begin(), det_names.end() );
    typedef map<int,string> IntStrMap;
    IntStrMap num_to_name_map;
    set<string> gamma_det_names, neut_det_names;  //If a measurement contains neutrons at all, will be added to this.
    map<string,shared_ptr<const EnergyCalibration>> missing_cal_fixs;
    
    
    
    map<EnergyCalibration,shared_ptr<const EnergyCalibration>> unique_cals;
    vector<string>::const_iterator namepos;
    
    int numNeutronAndGamma = 0, numWithGammas = 0, numWithNeutrons = 0;
    bool neutronMeasDoNotHaveGamma = true, haveNeutrons = false, haveGammas = false;
    
    
    for( size_t meas_index = 0; meas_index < measurements_.size(); ++meas_index )
    {
      std::shared_ptr<Measurement> &meas = measurements_[meas_index];
      
      namepos = find( names.begin(), names.end(), meas->detector_name_ );
      if( namepos != names.end() )
      {
        meas->detector_number_ = static_cast<int>( namepos - names.begin() );
        num_to_name_map[meas->detector_number_] = meas->detector_name_;
      }else
      {
#if( PERFORM_DEVELOPER_CHECKS )
        char buffer[1024];
        snprintf( buffer, sizeof(buffer),
                  "Couldnt find detector '%s' in names - probably shouldnt ever happen",
                  meas->detector_name_.c_str() );
        log_developer_error( __func__, buffer );
#endif
      }
      
      if( meas->gamma_counts_ && meas->gamma_counts_->size() )
        gamma_detector_names.insert( meas->detector_name_ );
      
#if( PERFORM_DEVELOPER_CHECKS )
      if( meas->neutron_counts_sum_ > 0.00001 && !meas->contained_neutron_ )
      {
        char buffer[1024];
        snprintf( buffer, sizeof(buffer),
                 "Spectrum contained %f neutrons, but neutron_counts_sum_ was not set. File=\"%s\"",
                 meas->neutron_counts_sum_, filename_.c_str() );
        log_developer_error( __func__, buffer );
      }
#endif
      
      if( meas->gamma_counts_ && !meas->gamma_counts_->empty() )
        gamma_det_names.insert( meas->detector_name_ );
      
      if( meas->contained_neutron_ )
        neut_det_names.insert( meas->detector_name_ );
      
      const bool thisMeasHasGamma = (meas->gamma_counts_ && !meas->gamma_counts_->empty());
      haveGammas = (haveGammas || thisMeasHasGamma);
      haveNeutrons = (haveNeutrons || meas->contained_neutron_);
      
      numWithGammas += thisMeasHasGamma;
      numWithNeutrons += meas->contained_neutron_;
      numNeutronAndGamma += (meas->contained_neutron_ && thisMeasHasGamma);
      
      if( meas->contained_neutron_ && thisMeasHasGamma )
        neutronMeasDoNotHaveGamma = false;
      
      //Do a basic sanity check of is the calibration is reasonable.
      if( meas->gamma_counts_ && !meas->gamma_counts_->empty() )
      {
        auto cal = meas->energy_calibration_;
        
        /// \TODO: This whole switch could be made to be done if PERFORM_DEVELOPER_CHECKS ...
        switch( cal->type() )
        {
          case EnergyCalType::Polynomial:
          case EnergyCalType::UnspecifiedUsingDefaultPolynomial:
          case EnergyCalType::FullRangeFraction:
          case EnergyCalType::LowerChannelEdge:
            if( !cal->num_channels() )
            {
#if( PERFORM_DEVELOPER_CHECKS )
              log_developer_error( __func__, "Found a energy calibration with with missing"
                                  " channel energies " );
#endif //#if( PERFORM_DEVELOPER_CHECKS )
              meas->energy_calibration_ = make_shared<EnergyCalibration>();
              cal = meas->energy_calibration_;
            }
            
            if( cal->num_channels() != meas->gamma_counts_->size() )
            {
#if( PERFORM_DEVELOPER_CHECKS )
              log_developer_error( __func__, "Found a energy calibration with different number"
                                   " of channels than gamma spectrum" );
#endif //#if( PERFORM_DEVELOPER_CHECKS )
              meas->energy_calibration_ = make_shared<EnergyCalibration>();
              cal = meas->energy_calibration_;
            }
            break;
            
          case EnergyCalType::InvalidEquationType:
            //Nothing to check here.
            break;
        }//switch( cal->type() )
        
        //If we dont have a energy calibration, but do have a gamma spectrum, lets look for a
        //  calibration from the same detector, but other Measurement.  If we cant do that then lets
        //  at least have all the EnergyCalType::InvalidEquationType point to the same object.
        if( meas->energy_calibration_->type() == EnergyCalType::InvalidEquationType )
        {
          shared_ptr<const EnergyCalibration> fix_cal = missing_cal_fixs[meas->detector_name_];
          
          for( size_t otherindex = 0; !fix_cal && (otherindex < measurements_.size()); ++otherindex )
          {
            if( otherindex == meas_index )
              continue;
            
            const auto &othermeas = measurements_[otherindex];
            if( othermeas->energy_calibration_ == meas->energy_calibration_ )
              continue;
            
            if( othermeas->energy_calibration_->type() == EnergyCalType::InvalidEquationType )
            {
              meas->energy_calibration_ = othermeas->energy_calibration_;
              continue;
            }
            
            if( othermeas->detector_name_ != meas->detector_name_ )
              continue;
            
            fix_cal = othermeas->energy_calibration_;
          }//for( const auto &othermeas : measurements_ )
          
          if( fix_cal )
            missing_cal_fixs[meas->detector_name_] = fix_cal;
          else
            missing_cal_fixs[meas->detector_name_] = meas->energy_calibration_;
          
          if( fix_cal )
          {
            meas->energy_calibration_ = fix_cal;
          
            if( (fix_cal->type() != EnergyCalType::InvalidEquationType)
                && (fix_cal->type() != EnergyCalType::UnspecifiedUsingDefaultPolynomial) )
            meas->parse_warnings_.push_back( "Energy calibration was not specified for this record,"
                                   " so using calibration from another record for this detector" );
          }//if( fix_cal )
        }//if( invalid equation type )
        
        //If the energy calibration is still invalid by here - we're not going to find one for it,
        //  so we will assign a default one.
        if( meas->energy_calibration_->type() == EnergyCalType::InvalidEquationType )
        {
          shared_ptr<EnergyCalibration> &def_cal = default_energy_cal[meas->gamma_counts_->size()];
          if( !def_cal )
          {
            const size_t nbin = meas->gamma_counts_->size();
            const float nbinf = std::max(meas->gamma_counts_->size()-1, size_t(1));
            def_cal = make_shared<EnergyCalibration>();
            if( nbin > 1 )  /// \TODO: maybe loosen poly/FRF to not have a number of bin requirement
              def_cal->set_default_polynomial( nbin, {0.0f, 3000.0f/nbinf}, {} );
          }
          
          meas->energy_calibration_ = def_cal;
          missing_cal_fixs[meas->detector_name_] = def_cal;
        }//if( invalid equation type )
        
        //Check if an equivalent calibration has been seen, and if so, use that
        shared_ptr<const EnergyCalibration> &equivcal = unique_cals[*meas->energy_calibration_];
        if( !equivcal )
          equivcal = meas->energy_calibration_;
        else
          meas->energy_calibration_ = equivcal;
      }//if( this is a gamma measurment )
      
      
      if( meas->has_gps_info() )
      {
        //        a lat long of (0 0) probably isnt a valid GPS coordinate
        if( (fabs(meas->latitude_) < 1.0E-6)
           && (fabs(meas->longitude_) < 1.0E-6) )
        {
          meas->latitude_ = meas->longitude_ = -999.9;
          meas->position_time_ = boost::posix_time::not_a_date_time;
        }else
        {
          ++nGpsCoords;
          mean_latitude_ += meas->latitude();
          mean_longitude_ += meas->longitude();
        }
      }else if( !meas->position_time_.is_special() )
      {
        meas->position_time_ = boost::posix_time::not_a_date_time;
      }
      
      meas->contained_neutron_ |= (meas->neutron_counts_sum_>0.0
                                   || !meas->neutron_counts_.empty());
    }//for( auto &meas : measurements_ )
    
    
    if( nGpsCoords == 0
       || (fabs(mean_latitude_)<1.0E-6 && fabs(mean_longitude_)<1.0E-6) )
    {
      mean_latitude_ = mean_longitude_ = -999.9;
    }else
    {
      mean_latitude_ /= nGpsCoords;
      mean_longitude_ /= nGpsCoords;
    }//if( !nGpsCoords ) / else
    
    if( !SpecUtils::valid_longitude(mean_longitude_)
       || !SpecUtils::valid_latitude(mean_latitude_) )
      mean_latitude_ = mean_longitude_ = -999.9;
    
    if( flags & DontChangeOrReorderSamples )
    {
      if( !has_unique_sample_and_detector_numbers() )
        properties_flags_ |= kNotUniqueSampleDetectorNumbers;
      
      for( size_t i = 1; i < measurements_.size(); ++i )
      {
        if( measurements_[i-1]->start_time_.is_special()
           || measurements_[i]->start_time_.is_special() )
          continue;
        
        if( measurements_[i-1]->start_time_ > measurements_[i]->start_time_ )
          properties_flags_ |= kNotTimeSortedOrder;
        
        if( !compare_by_sample_det_time(measurements_[i-1],measurements_[i]) )
          properties_flags_ |= kNotSampleDetectorTimeSorted;
      }//for( size_t i = 1; i < measurements_.size(); ++i )
    }else
    {
      ensure_unique_sample_numbers();
      
      /// @TODO: we can probably add this next bit of logic to another loop so it isnt so expensive.
      for( size_t i = 1; i < measurements_.size(); ++i )
      {
        if( !measurements_[i-1]->start_time_.is_special()
           && !measurements_[i]->start_time_.is_special()
           && (measurements_[i-1]->start_time_ > measurements_[i]->start_time_) )
        {
          properties_flags_ |= kNotTimeSortedOrder;
          break;
        }
      }//for( size_t i = 1; i < measurements_.size(); ++i )
      
    }//if( flags & DontChangeOrReorderSamples ) / else
    
    
    detector_numbers_.clear();
    detector_names_.clear();
    gamma_detector_names_.clear();
    neutron_detector_names_.clear();
    
    for( const IntStrMap::value_type &t : num_to_name_map )
    {
      detector_numbers_.push_back( t.first );
      detector_names_.push_back( t.second );
    }//for( const IntStrMap::value_type &t : num_to_name_map )
    
    gamma_detector_names_.insert( end(gamma_detector_names_), begin(gamma_det_names), end(gamma_det_names) );
    neutron_detector_names_.insert( neutron_detector_names_.end(), neut_det_names.begin(), neut_det_names.end() );
    
    
    //If none of the Measurements that have neutrons have gammas, then lets see
    //  if it makes sense to add the neutrons to the gamma Measurement
    //if( numNeutronAndGamma < (numWithGammas/10) )
    if( haveNeutrons && haveGammas && neutronMeasDoNotHaveGamma )
    {
      merge_neutron_meas_into_gamma_meas();
    }
    
    size_t nbins = 0;
    bool all_same_num_bins = true;
    
    
    //In order to figure out if a measurement is passthrough, we'll use these
    //  two variables.
    int pt_num_items = 0;
    float pt_averageRealTime = 0;
    
    //ensure_unique_sample_numbers(); has already been called a
    sample_numbers_.clear();
    sample_to_measurements_.clear();
    
    typedef std::pair<boost::posix_time::ptime,float> StartAndRealTime;
    typedef map<int, StartAndRealTime > SampleToTimeInfoMap;
    SampleToTimeInfoMap samplenum_to_starttime;
    
    const size_t nmeas = measurements_.size();
    size_t ngamma_meas = 0;
    
    /// @TODO: we could probably move this next loop into one of the above to be more efficient
    for( size_t measn = 0; measn < nmeas; ++measn )
    {
      std::shared_ptr<Measurement> &meas = measurements_[measn];
      sample_numbers_.insert( meas->sample_number_ );
      sample_to_measurements_[meas->sample_number_].push_back( measn );
      
      if( !meas->gamma_counts_ || meas->gamma_counts_->empty() )
        continue;
      
      ++ngamma_meas;
      if( nbins==0 )
        nbins = meas->gamma_counts_->size();
      if( nbins != meas->gamma_counts_->size() )
        all_same_num_bins = false;
      
      //20180221: Removed check on measurement type because some ROSA portal
      //  occupancies have less than 4 non-background samples.
      if( //meas->source_type_ != SourceType::Background
         //&& meas->source_type_ != SourceType::Calibration &&
        meas->source_type_ != SourceType::IntrinsicActivity
         && meas->sample_number() >= 0
         && meas->live_time() > 0.00000001
         && meas->real_time() > 0.00000001
         && meas->real_time() < 15.0 )  //20181108: some search systems will take one spectra every like ~10 seconds
      {
        ++pt_num_items;
        pt_averageRealTime += meas->real_time_;
        
        if( !meas->start_time().is_special() )
        {
          const int samplenum = meas->sample_number();
          const boost::posix_time::ptime &st = meas->start_time();
          const float rt = meas->real_time();
          
          SampleToTimeInfoMap::iterator pos = samplenum_to_starttime.find( samplenum );
          if( pos == samplenum_to_starttime.end() )
            pos = samplenum_to_starttime.insert( make_pair(samplenum, make_pair(st,rt)) ).first;
          pos->second.second = max( rt, pos->second.second );
        }
      }//if( a candidate for a passthrough spectrum )
    
    }//for( auto &meas : measurements_ )
    

    bool is_passthrough = true;
    
    if( sample_numbers_.size() < 5 || detector_numbers_.empty() )
      is_passthrough = false;
    
    if( pt_averageRealTime <= 0.00000001 )
      is_passthrough = false;
    
    //In principle should check that measurements were taken sequentially as well
    //pt_averageRealTime /= (pt_num_items ? pt_num_items : 1);
    //is_passthrough = is_passthrough && ( (pt_num_items>5) && (pt_averageRealTime < 2.5) );
    is_passthrough = is_passthrough && ( (pt_num_items>5) && pt_num_items > static_cast<size_t>(0.75*ngamma_meas) );
    //is_passthrough = true;
    
    //Go through and verify the measurements are mostly sequential (one
    //  measurement right after the next), for at least the occupied/item/unknown
    //  portions of the file.  The background portion, as well as the transition
    //  between background/foreground/etc is a little harder to deal with since
    //  background may have gaps, or may have been taken a while before the item
    if( !is_passthrough && samplenum_to_starttime.size() > 20 )
    {
      int nnotadjacent = 0, nadjacent = 0;
      
      SampleToTimeInfoMap::const_iterator next = samplenum_to_starttime.begin(), iter;
      for( iter = next++; next != samplenum_to_starttime.end(); ++iter, ++next )
      {
        const boost::posix_time::ptime &st = iter->second.first;
        const boost::posix_time::ptime &next_st = next->second.first;
        
        const float rt = iter->second.second;
        const boost::posix_time::time_duration duration = boost::posix_time::microseconds( static_cast<int64_t>(rt*1.0E6) );
        
        boost::posix_time::time_duration diff = ((st + duration) - next_st);
        if( diff.is_negative() )
          diff = -diff;
        
        if( diff < (duration/100) )
          ++nadjacent;
        else
          ++nnotadjacent;
      }
      
      is_passthrough = (10*nnotadjacent < nadjacent);
    }//if( !is_passthrough && pt_num_items>20 )
    
  
    if( all_same_num_bins )
      properties_flags_ |= kAllSpectraSameNumberChannels;
    
    if( is_passthrough )
      properties_flags_ |= kPassthroughOrSearchMode;
    
    
    if( rebinToCommonBinning && all_same_num_bins && !measurements_.empty()
       && ((gamma_detector_names.size() > 1) || is_passthrough) )
    {
      if( unique_cals.size() <= 1 )
      {
        properties_flags_ |= kHasCommonBinning;
      }else
      {
        //If we have more than one gamma detector, than we have to move them
        //  to have a common energy binning, to display properly
        size_t nbin = 0;
        float min_energy = 99999.9f, max_energy = -99999.9f;
        for( const auto &meas : measurements_ )
        {
          nbin = max( nbin , (meas->gamma_counts_ ? meas->gamma_counts_->size() : size_t(0)) );
          if( meas->energy_calibration_->type() != EnergyCalType::InvalidEquationType )
          {
            min_energy = min( min_energy, meas->gamma_energy_min() );
            max_energy = max( max_energy, meas->gamma_energy_max() );
          }//if( meas->channel_energies_.size() )
        }//for( const auto &meas : measurements_ )
        
        try
        {
          const size_t nbinShift = nbin - 1;
          const float channel_width = (max_energy - min_energy) / nbinShift;
          auto new_cal = make_shared<EnergyCalibration>();
          new_cal->set_polynomial( nbin, {min_energy,channel_width}, {} );
          
          for( const auto &meas : measurements_ )
          {
            if( meas->gamma_counts_->size() > 4 )
            {
              rebin_all_measurements( new_cal );
              properties_flags_ |= kHasCommonBinning;
              properties_flags_ |= kRebinnedToCommonBinning;
              break;
            }//if( meas->gamma_counts_->size() > 16 )
          }//for( const auto &meas : measurements_ )
        }catch( std::exception &e )
        {
          char buffer[1024];
          snprintf( buffer, sizeof(buffer), "Error rebining measurements to a common binning: %s",
                   e.what() );
          
          parse_warnings_.push_back( buffer );
#if( PERFORM_DEVELOPER_CHECKS )
          log_developer_error( __func__, buffer );
#endif
        }//try ? catch
        
        
      }//if( calib_infos_set.size() > 1 )
    }else if( all_same_num_bins && !measurements_.empty() && unique_cals.size()<=1 )
    {
      properties_flags_ |= kHasCommonBinning;
    }else if( !all_same_num_bins )
    {
    }//if( !measurements_.empty() )
    
    if( uuid_.empty() )
      uuid_ = generate_psuedo_uuid();
    
    set_detector_type_from_other_info();

    //Lets get rid of duplicate component_versions
    set< pair<string,string> > component_versions_s;
    std::vector<std::pair<std::string,std::string> > component_versions_nondup;
    for( size_t i = 0; i < component_versions_.size(); ++i )
    {
      if( component_versions_s.count( component_versions_[i] ) )
        continue;
      component_versions_s.insert( component_versions_[i] );
      component_versions_nondup.push_back( component_versions_[i] );
    }
    component_versions_.swap( component_versions_nondup );
    
    recalc_total_counts();
    
#if( PERFORM_DEVELOPER_CHECKS )
    //Check to make sure all gamma and neutron detector names can be found in detector names
    {
      const vector<string>::const_iterator begindet = detector_names_.begin();
      const vector<string>::const_iterator enddet = detector_names_.end();
      
      for( const std::string &gdet : gamma_detector_names_ )
      {
        if( std::find(begindet,enddet,gdet) == enddet )
        {
          char buffer[1024];
          snprintf( buffer, sizeof(buffer),
                   "Found a gamma detector name not in the list of all detector names: %s\n",
                   gdet.c_str() );
          log_developer_error( __func__, buffer );
        }
      }//for( loop over gamma detector names )
      
      for( const std::string &ndet : neutron_detector_names_ )
      {
        if( std::find(begindet,enddet,ndet) == enddet )
        {
          char buffer[1024];
          snprintf( buffer, sizeof(buffer),
                   "Found a neutron detector name not in the list of all detector names: %s\n",
                   ndet.c_str() );
          log_developer_error( __func__, buffer );
        }
      }//for( loop over neutron detector names )
    }
#endif
    
#if( PERFORM_DEVELOPER_CHECKS )
    //static int ntest = 0;
    //if( ntest++ < 10 )
    //  cerr << "Warning, testing rebingin ish" << endl;
    
    const double prev_gamma_count_sum_ = gamma_count_sum_;
    const double prev_neutron_counts_sum_ = neutron_counts_sum_;
    
    recalc_total_counts();
    
    if( fabs(gamma_count_sum_ - prev_gamma_count_sum_) > 0.01 )
    {
      char buffer[1024];
      snprintf( buffer, sizeof(buffer),
               "Before rebinning and gamma count sum=%10f and afterwards its %10f\n",
               prev_gamma_count_sum_, gamma_count_sum_ );
      log_developer_error( __func__, buffer );
    }
    
    if( fabs(neutron_counts_sum_ - prev_neutron_counts_sum_) > 0.01 )
    {
      char buffer[1024];
      snprintf( buffer, sizeof(buffer),
               "Before rebinning and neutron count sum=%10f and afterwards its %10f\n",
               prev_neutron_counts_sum_, neutron_counts_sum_ );
      log_developer_error( __func__, buffer );
    }
#endif //#if( PERFORM_DEVELOPER_CHECKS )
  }catch( std::exception &e )
  {
    string msg = "From " + string(SRC_LOCATION) + " caught error:\n\t" + string(e.what());
    throw runtime_error( msg );
  }//try / catch
  
  modified_ = modifiedSinceDecode_ = false;
}//void cleanup_after_load()

    
    
    
void SpecFile::merge_neutron_meas_into_gamma_meas()
{
  //Check to make sure sample numbers arent whack (they havent been finally
  //  assigned yet) before doing the correction - all the files I've seen
  //  that need this correction already have sample numbers properly
  //  assigned
  bool bogusSampleNumbers = false;
  std::map<int, std::vector<std::shared_ptr<Measurement>> > sample_to_meass;
  for( const auto &m : measurements_ )
  {
    std::vector<std::shared_ptr<Measurement>> &mv = sample_to_meass[m->sample_number_];
    mv.push_back( m );
    if( mv.size() > detector_names_.size() )
    {
      bogusSampleNumbers = true;
#if( PERFORM_DEVELOPER_CHECKS )
      log_developer_error( __func__, "Found a file where neutron"
                          " and gammas are sperate measurements, but sample numbers not assigned." );
#endif //#if( PERFORM_DEVELOPER_CHECKS )
      break;
    }
  }//for( const auto &m : measurements_ )
  
  //If smaple numbers arent already properly assigned, bail
  if( bogusSampleNumbers )
    return;
  
  
  vector<string> gamma_only_dets = gamma_detector_names_;
  vector<string> neutron_only_dets = neutron_detector_names_;
  for( const auto &n : neutron_only_dets )
  {
    const auto pos = std::find( begin(gamma_only_dets), end(gamma_only_dets), n );
    if( pos != end(gamma_only_dets) )
      gamma_only_dets.erase(pos);
  }//for( const auto &n : neutron_detector_names_ )
  
  const size_t ngammadet = gamma_only_dets.size();
  const size_t nneutdet = neutron_only_dets.size();
  
  //If we dont have both gamma and neutron only detectors, bail
  if( !nneutdet || !ngammadet )
    return;
  
  
  //We may need to copy the neutron data into multiple gamma measurements if
  //  the gamma data is given mutliple times with different calibrations
  //  See file in refDUEL9G1II9 for an example of when this happens.
  map<string,vector<string>> neutron_to_gamma_names;
  
  std::sort( begin(gamma_only_dets), end(gamma_only_dets) );
  std::sort( begin(neutron_only_dets), end(neutron_only_dets) );
  
  if( ngammadet == nneutdet )
  {
    for( size_t i = 0; i < ngammadet; ++i )
      neutron_to_gamma_names[neutron_only_dets[i]].push_back( gamma_only_dets[i] );
  }else if( ngammadet && (nneutdet > ngammadet) && ((nneutdet % ngammadet) == 0) )
  {
    const size_t mult = nneutdet / ngammadet;
    for( size_t i = 0; i < nneutdet; ++i )
      neutron_to_gamma_names[neutron_only_dets[i]].push_back( gamma_only_dets[i/mult] );
  }else
  {
    //Use the edit distance of detector names to pair up neutron to
    //  gamma detectors.  Only do the pairing if the minimum levenstein
    //  distance between a neutron detector and a gamma detector is
    //  unique (i.e., there are not two gamma detectors that both have
    //  the minimum distance to a neutron detector).
    
    //If the gamma data is reported in multiple energy calibrations, the
    //  string "_intercal_$<calid>" is appended to the detector name.  We
    //  do not want to include this in the test, however, we also dont want
    //  to spoil the intent of 'uniquelyAssigned'
    vector<pair<string,vector<string>>> tested_gamma_to_actual;
    for( size_t i = 0; i < gamma_only_dets.size(); ++i )
    {
      string gamname = gamma_only_dets[i];
      const auto pos = gamname.find( "_intercal_" );
      if( pos != string::npos )
        gamname = gamname.substr(0,pos);
      
      bool added = false;
      for( auto &t : tested_gamma_to_actual )
      {
        if( t.first == gamname )
        {
          t.second.push_back( gamma_only_dets[i] );
          added = true;
          break;
        }
      }//for( check if we already have a detector with name 'gamname' )
      
      if( !added )
      {
#if( defined(_MSC_VER) && _MSC_VER <= 1700 )
        tested_gamma_to_actual.emplace_back( gamname, vector<string>(1,gamma_only_dets[i]) );
#else
        tested_gamma_to_actual.emplace_back( gamname, vector<string>{gamma_only_dets[i]} );
#endif
      }//if( !added )
    }//for( size_t i = 0; i < gamma_only_dets.size(); ++i )
    
    
    bool uniquelyAssigned = true;
    for( size_t neutindex = 0; uniquelyAssigned && (neutindex < nneutdet); ++neutindex )
    {
      const string &neutname = neutron_only_dets[neutindex];
      
      vector<unsigned int> distances( tested_gamma_to_actual.size() );
      
      for( size_t detnameindex = 0; detnameindex < tested_gamma_to_actual.size(); ++detnameindex )
      {
        const string &gammaname = tested_gamma_to_actual[detnameindex].first;
        distances[detnameindex] = SpecUtils::levenshtein_distance( neutname, gammaname );
        if( distances[detnameindex] > 3 )
        {
          if( SpecUtils::icontains( neutname, "Neutron") )
          {
            string neutnamelowercase = neutname;
            SpecUtils::ireplace_all(neutnamelowercase, "Neutron", "Gamma");
            if( SpecUtils::iequals_ascii( neutnamelowercase, gammaname ) )
            {
              distances[detnameindex] = 0;
            }else
            {
              neutnamelowercase = neutname;
              SpecUtils::ireplace_all(neutnamelowercase, "Neutron", "");
              if( SpecUtils::iequals_ascii( neutnamelowercase, gammaname ) )
                distances[detnameindex] = 0;
            }
          }else if( SpecUtils::iends_with( neutname, "Ntr") )
          {
            string neutnamelowercase = neutname.substr( 0, neutname.size() - 3 );
            if( SpecUtils::iequals_ascii( neutnamelowercase, gammaname ) )
              distances[detnameindex] = 0;
          }else if( SpecUtils::iends_with( neutname, "N") )
          {
            string neutnamelowercase = neutname.substr( 0, neutname.size() - 1 );
            if( SpecUtils::iequals_ascii( neutnamelowercase, gammaname ) )
              distances[detnameindex] = 0;
          }
        }//if( distances[i] > 3 )
      }//for( size_t i = 0; uniquelyAssigned && i < ngammadet; ++i )
      
      auto positer = std::min_element(begin(distances), end(distances) );
      auto index = positer - begin(distances);
      assert( index >= 0 && index < distances.size() );
      unsigned int mindist = distances[index];
      uniquelyAssigned = (1 == std::count(begin(distances),end(distances),mindist));
      
      if( uniquelyAssigned )
      {
        neutron_to_gamma_names[neutname] = tested_gamma_to_actual[index].second;
        //cout << "Assigning neut(" << neutname << ") -> {";
        //for( size_t i = 0; i < neutron_to_gamma_names[neutname].size(); ++i )
        //  cout << (i ? ", " : "") << neutron_to_gamma_names[neutname][i];
        //cout << "}" << endl;
      }
    }//for( size_t neutindex = 0; uniquelyAssigned && (neutindex < nneutdet); ++neutindex )
    
    //ToDo: uniquelyAssigned doesnt catch the case where multiple neutron detectors
    //  are mapped to a gamma detector, but then some gamma detectors dont have
    //  any assigned neutron detectors that should
    
    if( !uniquelyAssigned )
    {
      neutron_to_gamma_names.clear();
      
#if( PERFORM_DEVELOPER_CHECKS )
      stringstream devmsg;
      devmsg << "Unable to uniquly map neutron to gamma detector names; neutron"
                " and gammas are seperate measurements, but mapping between"
                " detectors not not unique: gamma_dets={";
      for( size_t i = 0; i < gamma_only_dets.size(); ++i )
        devmsg << (i ? ", ": "") << "'" << gamma_only_dets[i] << "'";
      devmsg << "}, neut_dets={";
      for( size_t i = 0; i < neutron_only_dets.size(); ++i )
        devmsg << (i ? ", ": "") << "'" << neutron_only_dets[i] << "'";
      devmsg << "}";
      
      log_developer_error( __func__, devmsg.str().c_str() );
#endif //#if( PERFORM_DEVELOPER_CHECKS )
    }//if( uniquelyAssigned )
  }//if( figure out how to assign neutron to gamma detectors ) / else
  
  
  //If we cant map the neutron detectors to gamma detectors, lets bail.
  if( neutron_to_gamma_names.empty() /* || neutron_to_gamma_names.size() != nneutdet*/ )
    return;
  
#if( PERFORM_DEVELOPER_CHECKS )
  set<size_t> gammas_we_added_neutron_to;
#endif
  set<string> new_neut_det_names, new_gamma_det_names, new_all_det_names;
  vector<std::shared_ptr<Measurement>> meas_to_delete;
  
  for( size_t measindex = 0; measindex < measurements_.size(); ++measindex )
  {
    std::shared_ptr<Measurement> meas = measurements_[measindex];
    
    
    if( !meas->contained_neutron_ )
    {
      new_all_det_names.insert( meas->detector_name_ );
      if( meas->gamma_counts_ && !meas->gamma_counts_->empty() )
        new_gamma_det_names.insert( meas->detector_name_ );
      
      continue;
    }
    
    if( meas->gamma_counts_ && !meas->gamma_counts_->empty() )
    {
#if( PERFORM_DEVELOPER_CHECKS )
      if( !gammas_we_added_neutron_to.count(measindex) )
        log_developer_error( __func__, "Found a nuetron detector Measurement that had gamma data - shouldnt have happened here." );
#endif  //PERFORM_DEVELOPER_CHECKS
      new_all_det_names.insert( meas->detector_name_ );
      new_gamma_det_names.insert( meas->detector_name_ );
      new_neut_det_names.insert( meas->detector_name_ );
      continue;
    }
    
    //IF we are hear, this `meas` only contains neutron data.
    
    auto namepos = neutron_to_gamma_names.find(meas->detector_name_);
    if( namepos == end(neutron_to_gamma_names) )
    {
#if( PERFORM_DEVELOPER_CHECKS )
      log_developer_error( __func__, "Found a nuetron detector Measurement I couldnt map to a gamma meas - should investigate." );
#endif  //PERFORM_DEVELOPER_CHECKS
      new_all_det_names.insert( meas->detector_name_ );
      new_neut_det_names.insert( meas->detector_name_ );
      continue;
    }//
    
    const vector<string> &gamma_names = namepos->second;
    
    const size_t nmeas = measurements_.size();
    const size_t max_search_dist = 2*gamma_names.size()*(nneutdet+ngammadet);
    
    //We may actually have multiple gamma detectors that we want to assign this
    //  neutron information to (ex, neutron detector is 'VD1N', and related
    //  gamma detectors are 'VD1', 'VD1_intercal_CmpEnCal', and
    //  'VD1_intercal_LinEnCal' - this can possible result in duplication of
    //  neutron counts, but I havent seen any cases where this happens in an
    //  unintended way (e.g., other than multiple calibrations).
    for( const string &gamma_name : gamma_names )
    {
      std::shared_ptr<Measurement> gamma_meas;
      for( size_t i = measindex; !gamma_meas && (i > 0) && ((measindex-i) < max_search_dist); --i )
      {
        if( measurements_[i-1]->detector_name_ == gamma_name
           && measurements_[i-1]->sample_number_ == meas->sample_number_)
        {
#if( PERFORM_DEVELOPER_CHECKS )
          gammas_we_added_neutron_to.insert( i-1 );
#endif
          gamma_meas = measurements_[i-1];
        }
      }
      
      for( size_t i = measindex+1; !gamma_meas && (i < nmeas) && ((i-measindex) < max_search_dist); ++i )
      {
        if( measurements_[i]->detector_name_ == gamma_name
           && measurements_[i]->sample_number_ == meas->sample_number_ )
        {
#if( PERFORM_DEVELOPER_CHECKS )
          gammas_we_added_neutron_to.insert( i );
#endif
          gamma_meas = measurements_[i];
        }
      }
      
      if( !gamma_meas )
      {
        //TODO: if we are here we should in principle create a measurement for
        //  each of the entries in 'gamma_names' - however for now I guess
        //  we'll just assign the neutron data to a single gamma detector; I
        //  think this will only cause issues for files that had multiple
        //  calibrations for the same data, of which we'll make the neutron data
        //  belong to just the non calibration variant detector (if it exists).
        
        bool aDetNotInterCal = false;
        for( size_t i = 0; !aDetNotInterCal && i < gamma_names.size(); ++i )
          aDetNotInterCal = (gamma_names[i].find("_intercal_") != string::npos);
        
        if( aDetNotInterCal && (gamma_name.find("_intercal_") == string::npos) )
          continue;
        
#if( PERFORM_DEVELOPER_CHECKS )
        if( gamma_names.size() != 1 && (meas->detector_name_ != gamma_name) )
        {
          string errmsg = "Found a nuetron detector Measurement (DetName='" + meas->detector_name_
                 + "', SampleNumber=" + std::to_string(meas->sample_number_)
                 + ", StartTime=" + SpecUtils::to_iso_string(meas->start_time_)
                 + ") I couldnt find a gamma w/ DetName='"
                 + gamma_name + "' and SampleNumber=" + std::to_string(meas->sample_number_) + ".";
          log_developer_error( __func__, errmsg.c_str() );
        }
#endif  //PERFORM_DEVELOPER_CHECKS
        
        
        meas->detector_name_ = gamma_name;

        //ToDo: Uhhg, later on when we write things to XML we need to make sure
        //  the detector description will be consistently written out and read
        //  back in, so we have to make sure to update this info too in 'meas'.
        //  We *should* make detector information be an object shared among
        //  measurements, but oh well for now.
        std::shared_ptr<Measurement> same_gamma_meas;
        for( size_t i = 0; !same_gamma_meas && i < measurements_.size(); ++i )
        {
          if( measurements_[i]->detector_name_ == meas->detector_name_ )
            same_gamma_meas = measurements_[i];
        }
        
        if( same_gamma_meas )
        {
          meas->detector_description_ = same_gamma_meas->detector_description_;
          meas->detector_number_ = same_gamma_meas->detector_number_;
        }else
        {
          auto numpos = std::find( begin(detector_names_), end(detector_names_), gamma_name );
          auto numindex = static_cast<size_t>(numpos - begin(detector_names_));
          if( (numpos != end(detector_names_)) && (numindex < detector_numbers_.size()) )
          {
            meas->detector_number_ = detector_numbers_[numindex];
          }else
          {
#if( PERFORM_DEVELOPER_CHECKS )
            log_developer_error( __func__,
                                ("Failed to be able to find detector number for DetName=" + gamma_name).c_str() );
#endif
          }
        }//if( same_gamma_meas ) / else
        
        new_all_det_names.insert( meas->detector_name_ );
        new_neut_det_names.insert( meas->detector_name_ );
        continue;
      }//if( !gamma_meas )
      
      
      //TODO: should check and handle real time being different, as well
      //      as start time.  Should also look into propogating detecor
      //      information and other quantities over.
      
      gamma_meas->contained_neutron_ = true;
      gamma_meas->neutron_counts_.insert( end(gamma_meas->neutron_counts_),
                                         begin(meas->neutron_counts_), end(meas->neutron_counts_) );
      gamma_meas->neutron_counts_sum_ += meas->neutron_counts_sum_;
      gamma_meas->remarks_.insert( end(gamma_meas->remarks_),
                                  begin(meas->remarks_), end(meas->remarks_) );
      
      //Do not add meas->detector_name_ to new_all_det_names - we are getting rid of meas
      new_neut_det_names.insert( gamma_meas->detector_name_ );
      
      meas_to_delete.push_back( meas );
    }//for( size_t gamma_name_index = 0; gamma_name_index < gamma_names.size(); gamma_name_index )
  }//for( size_t measindex = 0; measindex < measurements_.size(); ++measindex )
  
  size_t nremoved = 0;
  for( size_t i = 0; i < meas_to_delete.size(); ++i )
  {
    auto pos = std::find( begin(measurements_), end(measurements_), meas_to_delete[i] );
    if( pos != end(measurements_) )
    {
      ++nremoved;
      measurements_.erase( pos );
    }else
    {
      //if there are multiple energy calibrations, meas_to_delete may
    }
  }//for( size_t i = 0; i < meas_to_delete.size(); ++i )
  
  //Before this function is called, detector_names_ and detector_numbers_
  // should have been filled out, and we havent modified them, so lets
  // preserve detector number to name mapping, but remove detectors that
  // no longer exist
  
  try
  {
    if( detector_names_.size() != detector_numbers_.size() )
      throw runtime_error( "Unequal number of detector names and numbers" );
    
    for( const auto &name : new_all_det_names )
      if( std::find(begin(detector_names_),end(detector_names_),name) == end(detector_names_) )
        throw runtime_error( "Is there a new detector name?" );
    
    //If we are here we wont loop through measurements_ and change the
    //  detector numbers of the measurements and keep the same mapping
    //  of names to numbers
    
    map<string,int> detnames_to_number;
    for( size_t i = 0; i < detector_names_.size(); ++i )
      detnames_to_number[detector_names_[i]] = detector_numbers_[i];
    
    detector_numbers_.clear();
    for( const auto &s : new_all_det_names )
      detector_numbers_.push_back( detnames_to_number[s] );
  }catch( std::exception & )
  {
    //If we are here we will go through and force everyrthing to be consistent
    detector_numbers_.clear();
    for( size_t i = 0; i < new_all_det_names.size(); ++i )
      detector_numbers_.push_back( static_cast<int>(i) );
    const vector<string> new_all_det_names_vec( begin(new_all_det_names), end(new_all_det_names) );
    for( auto &meas : measurements_ )
    {
      const auto iter = std::find( begin(new_all_det_names_vec), end(new_all_det_names_vec), meas->detector_name_ );
      if( iter != end(new_all_det_names_vec) )
      {
        const auto index = iter - begin(new_all_det_names_vec);
        meas->detector_number_ = detector_numbers_[index];
      }else
      {
#if( PERFORM_DEVELOPER_CHECKS )
        log_developer_error( __func__, "Unexpected Detector name found!" );
#endif
        //hope for the best....
      }
    }//
  }//try / catch update
  
  detector_names_.clear();
  detector_names_.insert( end(detector_names_), begin(new_all_det_names), end(new_all_det_names) );
  
  gamma_detector_names_.clear();
  gamma_detector_names_.insert( end(gamma_detector_names_), begin(new_gamma_det_names), end(new_gamma_det_names) );
  
  neutron_detector_names_.clear();
  neutron_detector_names_.insert( end(neutron_detector_names_), begin(new_neut_det_names), end(new_neut_det_names) );
  
  //Could map the detector names to Aa1, etc. here.
}//void merge_neutron_meas_into_gamma_meas()



void SpecFile::set_detector_type_from_other_info()
{
  using SpecUtils::contains;
  using SpecUtils::icontains;
  
  
  if( detector_type_ != DetectorType::Unknown )
    return;
  
  const string &model = instrument_model_;
//  const string &id = instrument_id_;
  
  if( icontains(model,"SAM")
      && (contains(model,"940") || icontains(model,"Eagle+")) )
  {
    if( icontains(model,"LaBr") )
      detector_type_ = DetectorType::Sam940LaBr3;
    else
      detector_type_ = DetectorType::Sam940;
    
    cerr << "ASAm940 model=" << model << endl;
    
    return;
  }
  
  if( icontains(model,"SAM") && contains(model,"945") )
  {
    //if( icontains(model,"LaBr") )
      //detector_type_ = Sam945LaBr3;
    //else
    detector_type_ = DetectorType::Sam945;
    return;
  }
  
  //Dont know what the 'ULCS' that some models have in their name is
  if( icontains(model,"identiFINDER") && icontains(model,"NG") )
  {
    detector_type_ = DetectorType::IdentiFinderNG;
    return;
  }
  
  if( icontains(model,"identiFINDER") && icontains(model,"LG") )
  {
    detector_type_ = DetectorType::IdentiFinderLaBr3;
    return;
  }
  
  if( icontains(model,"RS-701") )
  {
    detector_type_ = DetectorType::Rsi701;
    return;
  }
  
  if( icontains(model,"RS-705") )
  {
    detector_type_ = DetectorType::Rsi705;
    return;
  }
  
  if( icontains(model,"RS???") /*&& icontains(id,"Avid")*/ )
  {
    detector_type_ = DetectorType::AvidRsi;
    return;
  }
  
  if( icontains(model,"radHUNTER") )
  {
    if( icontains(model,"UL-LGH") )
      detector_type_ = DetectorType::RadHunterLaBr3;
    else
      detector_type_ = DetectorType::RadHunterNaI;
    return;
  }
  
  
  if( (icontains(model,"Rad") && icontains(model,"Eagle"))
      || istarts_with(model, "RE-") || istarts_with(model, "RE ") )
  {
    if( SpecUtils::icontains(model,"3SG") ) //RADEAGLE NaI(Tl) 3x1, GM Handheld RIID
    {
      detector_type_ = DetectorType::OrtecRadEagleNai;
    }else if( SpecUtils::icontains(model,"2CG") ) //RADEAGLE CeBr3 2x1, GM Handheld RIID.
    {
      detector_type_ = DetectorType::OrtecRadEagleCeBr2Inch;
    }else if( SpecUtils::icontains(model,"3CG") ) //RADEAGLE CeBr3 3x0.8, GM Handheld RIID
    {
      detector_type_ = DetectorType::OrtecRadEagleCeBr3Inch;
    }else if( SpecUtils::icontains(model,"2LG") ) //RADEAGLE LaBr3(Ce) 2x1, GM Handheld RIID
    {
      detector_type_ = DetectorType::OrtecRadEagleLaBr;
    }else
    {
#if(PERFORM_DEVELOPER_CHECKS)
      log_developer_error( __func__, ("Unrecognized RadEagle Model: " + model).c_str() );
#endif
    }
    
    //Make the modle human readable
    if( istarts_with(model, "RE ") )
      instrument_model_ = "RadEagle " + instrument_model_.substr(3);
    
    return;
  }//if( a rad eagle )
}//void set_detector_type_from_other_info()


#if( PERFORM_DEVELOPER_CHECKS )
double SpecFile::deep_gamma_count_sum() const
{
  double deep_gamma_sum = 0.0;
  for( const auto &meas : measurements_ )
  {
    if( !meas )
      continue;
    if( !!meas->gamma_counts_ )
    {
      for( const float f : *(meas->gamma_counts_) )
        deep_gamma_sum += f;
    }
  }//for( const auto &meas : measurements_ )
  
  return deep_gamma_sum;
}//double deep_gamma_count_sum() const

double SpecFile::deep_neutron_count_sum() const
{
  double deep_sum = 0.0;
  for( const auto &meas : measurements_ )
  {
    if( !meas )
      continue;
    for( const float f : meas->neutron_counts_ )
      deep_sum += f;
  }//for( const auto &meas : measurements_ )
  
  return deep_sum;
}//double deep_neutron_count_sum() const;

#endif //#if( PERFORM_DEVELOPER_CHECKS )


void SpecFile::recalc_total_counts()
{
  std::unique_lock<std::recursive_mutex> scoped_lock( mutex_ );

  gamma_live_time_ = 0.0f;
  gamma_real_time_ = 0.0f;
  gamma_count_sum_ = 0.0;
  neutron_counts_sum_ = 0.0;
  
  //We have an issue that the same data can be repeated, due to multiple energy
  //  calibrations, doubling neutron or gamma counts...  Right now we are just
  //  ignoring this.
  
  for( const auto &meas : measurements_ )
  {
    if( meas )
    {
      if( meas->gamma_counts_ && !meas->gamma_counts_->empty())
      {
        gamma_live_time_ += meas->live_time_;
        gamma_real_time_ += meas->real_time_;
      }

      gamma_count_sum_    += meas->gamma_count_sum_;
      neutron_counts_sum_ += meas->neutron_counts_sum_;
    }//if( meas )
  }//for( const auto &meas : measurements_ )
  
#if( PERFORM_DEVELOPER_CHECKS )
  const double deep_gamma_sum = deep_gamma_count_sum();
  const double deep_neutron_sum = deep_neutron_count_sum();
  
  if( fabs(deep_gamma_sum - gamma_count_sum_) > 0.1
      && fabs(deep_gamma_sum - gamma_count_sum_) > 1.0E-7*max(deep_gamma_sum, gamma_count_sum_) )
  {
    char buffer[1024];
    snprintf( buffer, sizeof(buffer),
             "recalc_total_counts() found a discrepance for sum gammas depending"
            " on if a shallow or deep count was done: %9f for shallow, %9f for"
            " deep\n", gamma_count_sum_, deep_gamma_sum );
    log_developer_error( __func__, buffer );
  }
  
  if( fabs(deep_neutron_sum - neutron_counts_sum_) > 0.1 )
  {
    char buffer[1024];
    snprintf( buffer, sizeof(buffer),
              "recalc_total_counts() found a discrepance for sum nuetrons depending"
              " on if a shallow or deep count was done: %9f for shallow, %9f for"
              " deep\n", neutron_counts_sum_, deep_neutron_sum );
    log_developer_error( __func__, buffer );
  }
  
#endif //#if( PERFORM_DEVELOPER_CHECKS )
}//void recalc_total_counts()




std::string SpecFile::generate_psuedo_uuid() const
{
  std::unique_lock<std::recursive_mutex> scoped_lock( mutex_ );
  
  std::size_t seed = 0;
  
  
  boost::hash_combine( seed, gamma_live_time_ );
  boost::hash_combine( seed, gamma_real_time_ );
  
  boost::hash_combine( seed, gamma_count_sum_ );
  boost::hash_combine( seed, neutron_counts_sum_ );
//  boost::hash_combine( seed, filename_ );
  boost::hash_combine( seed, detector_names_ );
//  boost::hash_combine( seed, detector_numbers_ );
  boost::hash_combine( seed, neutron_detector_names_ );

// Wont use gamma_detector_names_ for compatibility pre 20190813 when field was added
//  boost::hash_combine( seed, gamma_detector_names_ );
  
  if( !remarks_.empty() )
    boost::hash_combine( seed, remarks_ );
  //parse_warnings_
  boost::hash_combine( seed, lane_number_ );
  if( !measurement_location_name_.empty() )
  boost::hash_combine( seed, measurement_location_name_ );
  if( !inspection_.empty() )
    boost::hash_combine( seed, inspection_ );
  
  boost::hash_combine( seed, instrument_type_ );
  boost::hash_combine( seed, manufacturer_ );
  boost::hash_combine( seed, instrument_model_ );
  
  if( SpecUtils::valid_latitude(mean_latitude_)
     && SpecUtils::valid_longitude(mean_longitude_) )
  {
    boost::hash_combine( seed, mean_latitude_ );
    boost::hash_combine( seed, mean_longitude_ );
  }
  
  //Note, not including properties_flags_
  
  boost::hash_combine( seed, instrument_id_ );
  boost::hash_combine( seed, measurements_.size() );
//  boost::hash_combine( seed, detectors_analysis_ );
  boost::hash_combine( seed, int(detector_type_) );
  boost::hash_combine( seed, measurement_operator_ );
  
  for( const std::shared_ptr<const Measurement> meas : measurements_ )
  {
    boost::hash_combine( seed, meas->live_time() );
    boost::hash_combine( seed, meas->real_time() );
    boost::hash_combine( seed, meas->gamma_count_sum() );
    boost::hash_combine( seed, meas->neutron_counts_sum() );
    
    if( SpecUtils::valid_latitude(meas->latitude_) )
      boost::hash_combine( seed, meas->latitude_ );
    if( SpecUtils::valid_longitude(meas->longitude_) )
      boost::hash_combine( seed, meas->longitude_ );
    //  boost::hash_combine( seed, position_time_ );
  }//for( const std::shared_ptr<const Measurement> meas : measurements_ )

  
//  std::set<int> sample_numbers_;
//  std::shared_ptr<const DetectorAnalysis> detectors_analysis_;
  
  string uuid;
  
  if(!measurements_.empty() && measurements_[0]
      && !measurements_[0]->start_time().is_special() )
    uuid = SpecUtils::to_iso_string( measurements_[0]->start_time() );
  else
    uuid = SpecUtils::to_iso_string( time_from_string( "1982-07-28 23:59:59:000" ) );
  
  //uuid something like: "20020131T100001,123456789"
  if( uuid.size() >= 15 )
    uuid = uuid.substr(2,6) + uuid.substr(9,2) + "-" + uuid.substr(11,4) + "-4"
           + ((uuid.size()>=18) ? uuid.substr(16,2) : string("00"));
  
  const uint64_t seed64 = seed;
//  char buffer[64];
//  snprintf( buffer, sizeof(buffer), "%.16llu", seed64 ); //PRIu64
//  const string seedstr = buffer;
  stringstream seedstrm;
  seedstrm  << setw(16) << setfill('0') << seed64;
  const string seedstr = seedstrm.str();
  
  if( seedstr.size() >= 16 )
    uuid += seedstr.substr(0,1) + "-a" + seedstr.substr(1,3) + "-"
            + seedstr.substr(4,12);
  
  //Now in form (using 1982 data above) of 82072823-5959-4xxx-a-xxxxxxxxxxxx
  //  and where the x are hexadecimal digits
  
  return uuid;
}//std::string generate_psuedo_uuid() const






#if( SpecUtils_ENABLE_D3_CHART )
bool SpecFile::write_d3_html( ostream &ostr,
                              const D3SpectrumExport::D3SpectrumChartOptions &options,
                              std::set<int> sample_nums,
                              std::vector<std::string> det_names ) const
{
  try
  {
    std::unique_lock<std::recursive_mutex> scoped_lock( mutex_ );
  
    if( sample_nums.empty() )
      sample_nums = sample_numbers_;
  
    if( det_names.empty() )
      det_names = detector_names_;
  
    std::shared_ptr<Measurement> summed = sum_measurements( sample_nums, det_names, nullptr );
  
    if( !summed || !summed->gamma_counts() || summed->gamma_counts()->empty() )
      return false;
  
    
    vector< pair<const Measurement *,D3SpectrumExport::D3SpectrumOptions> > measurements;
    D3SpectrumExport::D3SpectrumOptions spec_options;
    measurements.push_back( pair<const Measurement *,::D3SpectrumExport::D3SpectrumOptions>(summed.get(),spec_options) );
    
    return D3SpectrumExport::write_d3_html( ostr, measurements, options );
  }catch( std::exception & )
  {
     return false;
  }
  
  return true;
}
#endif

<<<<<<< HEAD
void Measurement::popuplate_channel_energies_from_coeffs()
=======



void SpecFile::rebin_measurement( const std::shared_ptr<const EnergyCalibration> &cal,
                                  const std::shared_ptr<const Measurement> &measurement )
>>>>>>> 1db9f52c
{
  std::unique_lock<std::recursive_mutex> scoped_lock( mutex_ );
  
  if( !cal || (cal->num_channels() < 4) )
    throw runtime_error( "rebin_measurement: invalid calibration passed in" );
  
  std::shared_ptr<Measurement> meas;
  for( size_t i = 0; !meas && (i < measurements_.size()); ++i )
  {
    if( measurement == measurements_[i] )
      meas = measurements_[i];
  }
  
  if( !meas )
    throw runtime_error( "rebin_measurement: invalid passed in measurement" );
  
  if( cal == meas->energy_calibration_ )
    return;
  
  meas->rebin( cal );
  
  if( (properties_flags_ & kHasCommonBinning) && (measurements_.size() > 1) )
  {
    //only unset kHasCommonBinning bit if there is more than on gamma measurement (could tighten up
    //  and also check if all calibrations now match, and if so set flag)
    bool other_gamma_meas = false;
    for( size_t i = 0; !other_gamma_meas && (i < measurements_.size()); ++i )
    {
      const auto &m = measurements_[i];
      other_gamma_meas = (m && m->gamma_counts_ && !m->gamma_counts_->empty()
                          && (m->energy_calibration_ != cal));
    }
    if( other_gamma_meas )
      properties_flags_ &= ~kHasCommonBinning;
  }//if( unset kHasCommonBinning flag )
  
  modified_ = modifiedSinceDecode_ = true;
}//rebin_measurement(...)
                            
                            
void SpecFile::rebin_all_measurements( const std::shared_ptr<const EnergyCalibration> &cal )
{
  std::unique_lock<std::recursive_mutex> scoped_lock( mutex_ );
  
  if( !cal || (cal->num_channels() < 4) )
    throw runtime_error( "rebin_measurement: invalid calibration passed in" );
  
  SpecUtilsAsync::ThreadPool threadpool;
  
  for( auto &m : measurements_ )
  {
    assert( m );
    assert( m->energy_calibration_ );
    
    if( !m->gamma_counts_
       || (m->gamma_counts_->size() < 4)
       || (m->energy_calibration_->num_channels() < 4) )
    {
      continue;
    }
    
    threadpool.post( [m,&cal](){ m->rebin(cal); } );
  }//for( auto &m : measurements_ )
  
  threadpool.join();
  
  properties_flags_ |= kHasCommonBinning;
  modified_ = modifiedSinceDecode_ = true;
}//rebin_all_measurements(...)



void SpecFile::set_energy_calibration( const std::shared_ptr<const EnergyCalibration> &cal,
                                const std::shared_ptr<const Measurement> &constmeas )
{
  std::unique_lock<std::recursive_mutex> scoped_lock( mutex_ );
          
  if( !cal )
    throw runtime_error( "set_calibration: invalid calibration passed in" );
          
  std::shared_ptr<Measurement> meas = measurement(constmeas);
          
  if( !meas )
    throw runtime_error( "set_calibration: invalid passed in measurement" );
          
  if( cal == meas->energy_calibration_ )
    return;
    
  meas->set_energy_calibration( cal );

  if( (properties_flags_ & kHasCommonBinning) && (measurements_.size() > 1) )
  {
    //only unset kHasCommonBinning bit if there is more than on gamma measurement (could tighten up
    //  and also check if all calibrations now match, and if so set flag)
    bool other_gamma_meas = false;
    for( size_t i = 0; !other_gamma_meas && (i < measurements_.size()); ++i )
    {
      const auto &m = measurements_[i];
      other_gamma_meas = (m && m->gamma_counts_ && !m->gamma_counts_->empty()
                          && (m->energy_calibration_ != cal));
    }
    if( other_gamma_meas )
      properties_flags_ &= ~kHasCommonBinning;
  }//if( unset kHasCommonBinning flag )
  
  modified_ = modifiedSinceDecode_ = true;
}//set_energy_calibration(...)
                            

size_t SpecFile::set_energy_calibration( const std::shared_ptr<const EnergyCalibration> &cal,
                                       std::set<int> sample_numbers,
                                       std::vector<std::string> detectors )
{
  if( !cal )
    throw runtime_error( "set_energy_calibration: null calibration passed in" );
  
  if( sample_numbers.empty() )
    sample_numbers = sample_numbers_;
  if( detectors.empty() )
    detectors = detector_names_;
  
  std::sort( begin(detectors), end(detectors) );
  auto is_wanted_det = [&detectors]( const std::string &name ) -> bool {
    const auto pos = lower_bound( begin(detectors), end(detectors), name );
    return ((pos != end(detectors)) && (name == (*pos)));
  };//is_wanted_det(...)
  
  auto is_wanted_sample = [&sample_numbers]( const int sample ) -> bool {
    return (sample_numbers.count(sample) != 0);
  };//is_wanted_sample(...)
  
  std::unique_lock<std::recursive_mutex> scoped_lock( mutex_ );
  
  //Grab the matching measurements, and also check they are compatible with passed in binning before
  //  making any changes.
  vector<shared_ptr<Measurement>> matching_meas;
  
  for( const auto &m : measurements_ )
  {
    const size_t nchannel = ((m && m->gamma_counts_) ? m->gamma_counts_->size() : 0u);
    const size_t ncalchannel = cal->num_channels();
    
    if( nchannel && is_wanted_sample(m->sample_number_) && is_wanted_det(m->detector_name_) )
    {
      //Check that binning is compatible so wont throw an excpetion later when we actually set the
      //  calibration
      switch( cal->type() )
      {
        case EnergyCalType::Polynomial:
        case EnergyCalType::UnspecifiedUsingDefaultPolynomial:
        case EnergyCalType::FullRangeFraction:
        case EnergyCalType::LowerChannelEdge:
          assert( cal->channel_energies() );
          //For LowerChannelEdge we'll let the number of calibration channels be larger than
          //  spectrum channels since some formats specify an upper energy.  (although we should
          //  probably limit the size to one more, but we dont otherplaces yet, so wont here yet).
          if( (ncalchannel != nchannel)
              && ((cal->type()!=EnergyCalType::LowerChannelEdge) || (ncalchannel<nchannel)) )
            throw runtime_error( "set_energy_calibration: incomatible number of channels ("
                                 + std::to_string(nchannel) + " vs the calibrations "
                                 + std::to_string(ncalchannel) + ")" );
        break;
          
        case EnergyCalType::InvalidEquationType:
        break;
      }//switch( cal->type() )
      
      matching_meas.push_back( m );
    }//if( is this a wanted Measurement )
  }//for( const auto &m : measurements_ )
  
  for( auto m : matching_meas )
    m->set_energy_calibration( cal );
  
  //Check if we can have common binning set -
  //  \TODO: this will miss the case the user specified only the gamma measurements, so should fix
  bool has_common = (matching_meas.size() == measurements_.size());
  if( !has_common
      && (sample_numbers==sample_numbers_)
      && (detectors.size()==detector_names_.size()) )
  {
    auto sorted_dets = detector_names_;
    std::sort( begin(sorted_dets), end(sorted_dets) );
    has_common = (sorted_dets == detectors);
  }
  
  if( has_common )
    properties_flags_ |= kHasCommonBinning;
  else
    properties_flags_ &= ~kHasCommonBinning;
    
  modified_ = modifiedSinceDecode_ = true;
  
  return matching_meas.size();
}//set_energy_calibration(...)


size_t SpecFile::memmorysize() const
{
  std::unique_lock<std::recursive_mutex> scoped_lock( mutex_ );

  size_t size = sizeof(*this);

  size += filename_.capacity()*sizeof(string::value_type);
  for( const string &s : detector_names_ )
    size += s.capacity()*sizeof(string::value_type);
  size += detector_numbers_.capacity()*sizeof(int);
  for( const string &s : gamma_detector_names_ )
    size += s.capacity()*sizeof(string::value_type);
  for( const string &s : neutron_detector_names_ )
    size += s.capacity()*sizeof(string::value_type);

  size += uuid_.capacity()*sizeof(string::value_type);
  for( const string &str : remarks_ )
    size += str.capacity()*sizeof(string::value_type);
  size += measurement_location_name_.capacity()*sizeof(string::value_type);
  size += inspection_.capacity()*sizeof(string::value_type);
  size += sample_numbers_.size()*sizeof(int);

  size += sample_to_measurements_.size() * sizeof(vector<size_t>);
  typedef std::map<int, std::vector<size_t> > InIndVecMap;
  for( const InIndVecMap::value_type &t : sample_to_measurements_ )
    size += t.second.capacity() * sizeof(size_t);

  size += instrument_type_.capacity()*sizeof(string::value_type);
  size += manufacturer_.capacity()*sizeof(string::value_type);
  size += instrument_model_.capacity()*sizeof(string::value_type);
  size += instrument_id_.capacity()*sizeof(string::value_type);

  size += measurements_.capacity() * sizeof( std::shared_ptr<Measurement> );

  //keep from double counting energy calibrations shared between Measurement objects.
  set<const EnergyCalibration *> calibrations_seen;
  for( const auto &m : measurements_ )
  {
    size += m->memmorysize();
    assert( m->energy_calibration_ );
    if( calibrations_seen.count( m->energy_calibration_.get() ) )
      size -= m->energy_calibration_->memmorysize();
    calibrations_seen.insert( m->energy_calibration_.get() );
  }//for( const auto &m, measurements_ )

  return size;
}//size_t memmorysize() const


bool SpecFile::passthrough() const
{
  std::unique_lock<std::recursive_mutex> scoped_lock( mutex_ );
  return (properties_flags_ & kPassthroughOrSearchMode);
}//bool passthrough() const


std::shared_ptr<const EnergyCalibration> SpecFile::suggested_sum_energy_calibration(
                                                        const set<int> &sample_numbers,
                                                        const vector<string> &detector_names ) const
{
  if( sample_numbers.empty() || detector_names.empty() )
    return nullptr;
  
  for( const int sample : sample_numbers )
  {
    if( !sample_numbers_.count(sample) )
      throw runtime_error( "suggested_sum_energy_calibration: invalid sample number "
                           + to_string(sample) );
  }//for( check all sample numbers were valid )
  
  for( const string &name : detector_names )
  {
    const auto pos = std::find( begin(detector_names_), end(detector_names_), name );
    if( pos == end(detector_names_) )
      throw runtime_error( "suggested_sum_energy_calibration: invalid detector name '"
                           + name + "'" );
  }//for( check all detector names were valid )
  
  size_t energy_cal_index = 0;
  std::shared_ptr<const EnergyCalibration> energy_cal;
  
  const bool has_common = ((properties_flags_ & kHasCommonBinning) != 0);
  const bool same_nchannel = ((properties_flags_ & kAllSpectraSameNumberChannels) != 0);
  
  for( size_t i = 0; i < measurements_.size(); ++i )
  {
    const std::shared_ptr<Measurement> &meas = measurements_[i];
      
    if( !sample_numbers.count(meas->sample_number_) )
      continue;
    
    const auto pos = std::find( begin(detector_names), end(detector_names), meas->detector_name_);
    if( pos == end(detector_names) )
      continue;
    
    const auto &this_cal = meas->energy_calibration();
      
    if( this_cal && (this_cal->type() != EnergyCalType::InvalidEquationType) )
    {
  #if(!PERFORM_DEVELOPER_CHECKS)
      if( has_common )
        return this_cal;
      
      if( !energy_cal || (energy_cal->num_channels() < this_cal->num_channels()) )
      {
        energy_cal_index = i;
        energy_cal = this_cal;
        if( same_nchannel )
          return energy_cal;
      }//if( !binning_ptr || (binning_ptr->size() < thisbinning->size()) )
  #else
      if( has_common && energy_cal && (energy_cal != this_cal) && ((*energy_cal) == (*this_cal)) )
      {
        string errmsg = "EnergyCalibration::equal_enough didnt find any differences";
        try
        {
          EnergyCalibration::equal_enough( *this_cal, *energy_cal );
        }catch( std::exception &e )
        {
          errmsg = e.what();
        }
        char buffer[512];
        snprintf( buffer, sizeof(buffer), "Found case where expected common energy calibration"
                 " but didnt actually have all the same binning, issue found: %s", errmsg.c_str() );
        log_developer_error( __func__, buffer );
      }//if( has_common, but energy calibration wasnt the same )
      
      if( !energy_cal || (energy_cal->num_channels() < this_cal->num_channels()) )
      {
        if( same_nchannel && energy_cal
            && (energy_cal->num_channels() != this_cal->num_channels()) )
        {
          char buffer[512];
          snprintf( buffer, sizeof(buffer),
                    "Found instance of differening number of gamma channels,"
                    " when I shouldnt have; measurement %i had %i channels,"
                    " while measurement %i had %i channels.",
                    static_cast<int>(energy_cal_index),
                    static_cast<int>(energy_cal->num_channels()),
                    static_cast<int>(i),
                    static_cast<int>(this_cal->num_channels()) );
          log_developer_error( __func__, buffer );
        }
          
        energy_cal_index = i;
        energy_cal = this_cal;
      }//if( !binning_ptr || (binning_ptr->size() < thisbinning->size()) )
  #endif
    }//if( this binning is valid )
  }//for( size_t i = 0; i < measurements_.size(); ++i )
    
  return energy_cal;
}//suggested_sum_energy_calibration(...)



std::shared_ptr<Measurement> SpecFile::sum_measurements( const std::set<int> &sample_numbers,
                                      const std::vector<std::string> &det_names,
                                      std::shared_ptr<const EnergyCalibration> ene_cal ) const
{
  if( det_names.empty() || sample_numbers.empty() )
    return nullptr;
    
  std::shared_ptr<Measurement> dataH = std::make_shared<Measurement>();
  
  std::unique_lock<std::recursive_mutex> scoped_lock( mutex_ );
  
  //Check all provided sample numbers are valid
  for( const int sample : sample_numbers )
  {
    if( !sample_numbers_.count(sample) )
      throw runtime_error( "sum_measurements: invalid sample number passed in ('"
                           + to_string(sample) + "')" );
  }
  
  //Check all provided detector names are valid
  for( const string &name : det_names )
  {
    auto pos = std::find( begin(detector_names_), end(detector_names_), name );
    if( pos == end(detector_names_) )
      throw runtime_error( "sum_measurements: invalid detector name passed in ('" + name + "')" );
  }
  
  if( !ene_cal )
    ene_cal = suggested_sum_energy_calibration( sample_numbers, det_names );
  
  if( !ene_cal )
    return nullptr;
  
  if( ene_cal->type() == EnergyCalType::InvalidEquationType )
    throw runtime_error( "sum_measurements: callid with InvalidEquationType energy calibration" );
  
  dataH->energy_calibration_ = ene_cal;
  
  if( measurements_.size() == 1 )
    dataH->set_title( measurements_[0]->title_ );
  else
    dataH->set_title( filename_ );
  
  dataH->contained_neutron_ = false;
  dataH->real_time_ = 0.0f;
  dataH->live_time_ = 0.0f;
  dataH->gamma_count_sum_ = 0.0;
  dataH->neutron_counts_sum_ = 0.0;
  dataH->sample_number_ = -1;
  if( sample_numbers.size() == 1 )
    dataH->sample_number_ = *begin(sample_numbers);
  dataH->start_time_ = boost::posix_time::pos_infin;
  
  const size_t ndet_to_use = det_names.size();
  if( ndet_to_use == 1 )
  {
    const auto &name = det_names.front();
    dataH->detector_name_ = name;
    const auto pos = std::find( begin(detector_names_), end(detector_names_), name );
    assert( pos != end(detector_names_) );
    dataH->detector_number_ = detector_numbers_[pos-begin(detector_names_)];
  }else
  {
    dataH->detector_name_ = "Summed";
    dataH->detector_number_ = -1;
  }
  
  //any less than 'min_per_thread' than the additional memorry allocation isnt
  //  worth it - briefly determined on my newer mbp using both example
  //  example passthrough (16k channel) and a 512 channel NaI portal passthrough
  const size_t min_per_thread = 8;

  size_t num_thread = static_cast<size_t>( SpecUtilsAsync::num_physical_cpu_cores() );
  const size_t num_potential_specta = ndet_to_use * sample_numbers.size();
  num_thread = min( num_thread, num_potential_specta/min_per_thread );
  num_thread = max( size_t(1), num_thread );
  
  vector< vector< std::shared_ptr<const Measurement> > > specs( num_thread );
  vector< vector< std::shared_ptr<const vector<float> > > > spectrums( num_thread );
  
  int current_total_sample_num = 0;
  set<string> remarks;
  for( const int sample_number : sample_numbers )
  {
    for( const string &det : det_names )
    {
      std::shared_ptr<const Measurement> meas = measurement( sample_number, det );
      if( !meas )
        continue;
      
      std::shared_ptr<const vector<float> > spec = meas->gamma_counts();
      const size_t spec_size = (spec ? spec->size() : (size_t)0);
      
      dataH->start_time_ = std::min( dataH->start_time_, meas->start_time_ );
      dataH->neutron_counts_sum_ += meas->neutron_counts_sum();
      dataH->contained_neutron_ |= meas->contained_neutron_;
        
      if( dataH->neutron_counts_.size() < meas->neutron_counts_.size() )
        dataH->neutron_counts_.resize( meas->neutron_counts_.size(), 0.0f );
      const size_t nneutchannel = meas->neutron_counts_.size();
      for( size_t i = 0; i < nneutchannel; ++i )
        dataH->neutron_counts_[i] += meas->neutron_counts_[i];
        
      for( const std::string &remark : meas->remarks_ )
        remarks.insert( remark );
        
      if( spec_size > 3 )
      {
        dataH->live_time_ += meas->live_time();
        dataH->real_time_ += meas->real_time();
        dataH->gamma_count_sum_ += meas->gamma_count_sum();
        const size_t thread_num = current_total_sample_num % num_thread;
        specs[thread_num].push_back( meas );
        spectrums[thread_num].push_back( meas->gamma_counts() );
        ++current_total_sample_num;
      }
    }//for( size_t index = 0; index < detector_names_.size(); ++index )
  }//for( const int sample_number : sample_numbers )
  
  if( !current_total_sample_num )
    return nullptr;

  
  //If we are only summing one sample, we can preserve some additional
  //  information
  if( current_total_sample_num == 1 )
  {
    dataH->latitude_             = specs[0][0]->latitude_;
    dataH->longitude_            = specs[0][0]->longitude_;
    dataH->position_time_        = specs[0][0]->position_time_;
    dataH->sample_number_        = specs[0][0]->sample_number_;
    dataH->occupied_             = specs[0][0]->occupied_;
    dataH->speed_                = specs[0][0]->speed_;
    dataH->detector_name_        = specs[0][0]->detector_name_;
    dataH->detector_number_      = specs[0][0]->detector_number_;
    dataH->detector_description_ = specs[0][0]->detector_description_;
    dataH->quality_status_       = specs[0][0]->quality_status_;
  }//if( current_total_sample_num == 1 )
  
  
  const bool allBinningIsSame = ((properties_flags_ & kHasCommonBinning) != 0);
  
  if( allBinningIsSame )
  {
#if( PERFORM_DEVELOPER_CHECKS )
    shared_ptr<const EnergyCalibration> commoncal;
    for( const auto &m : measurements_ )
    {
      assert( m );
      assert( m->energy_calibration_ );
      const auto &cal = m->energy_calibration_;
      const bool valid_cal = (cal->type() != EnergyCalType::InvalidEquationType);
      const bool has_cal = (m->gamma_counts_ && !m->gamma_counts_->empty() && valid_cal);
      
      if( !commoncal && has_cal  )
        commoncal = cal;
      
      if( valid_cal && (!m->gamma_counts_ || m->gamma_counts_->empty()) )
        log_developer_error( __func__, "Have valid energy calibration but no channel counts" );
        
      if( has_cal && (commoncal != cal) && (*commoncal != *cal) )
      {
        log_developer_error( __func__, "Found case where kHasCommonBinning bit is eroneously set" );
        break;
      }
    }//for( auto m : measurements_ )
#endif  //#if( PERFORM_DEVELOPER_CHECKS )
    
    if( spectrums.size()<1 || spectrums[0].empty() )
      throw runtime_error( string(SRC_LOCATION) + "\n\tSerious programming logic error" );
    
    const size_t spec_size = spectrums[0][0]->size();
    auto result_vec = make_shared<vector<float>>( spec_size, 0.0f );
    vector<float> &result_vec_ref = *result_vec;
    dataH->gamma_counts_ = result_vec;
    
    if( num_thread > 1 )
    {
      vector< vector<float> > results( num_thread );
    
      SpecUtilsAsync::ThreadPool threadpool;
      for( size_t i = 0; i < num_thread; ++i )
      {
        vector<float> *dest = &(results[i]);
        const vector< std::shared_ptr<const vector<float> > > *spec = &(spectrums[i]);
        threadpool.post( [dest,spec](){ add_to(*dest, *spec); } );
      }
      threadpool.join();
    
      //Note: in principle for a multicore machine (>16 physical cores), we
      //      could combine results using a few different threads down to less
      //      than 'min_per_thread'
      for( size_t i = 0; i < num_thread; ++i )
      {
        if( results[i].size() )
        {
          const float *spec_array = &(results[i][0]);
          for( size_t bin = 0; bin < spec_size; ++bin )
            result_vec_ref[bin] += spec_array[bin];
        }
      }//for( size_t i = 0; i < num_thread; ++i )
    }else
    {
      const vector< std::shared_ptr<const vector<float> > > &spectra = spectrums[0];
      const size_t num_spectra = spectra.size();
    
      for( size_t i = 0; i < num_spectra; ++i )
      {
        const size_t len = spectra[i]->size();
        const float *spec_array = &(spectra[i]->operator[](0));
        for( size_t bin = 0; bin < spec_size && bin < len; ++bin )
          result_vec_ref[bin] += spec_array[bin];
      }//for( size_t i = 0; i < num_thread; ++i )
    }//if( num_thread > 1 ) / else
  
    //If we are here, we know all the original Measurements had the same binning, but they may not
    //  have the same binning as 'ene_cal'.
    shared_ptr<const EnergyCalibration> orig_bin;
    for( const auto &m : measurements_)
    {
      const auto &cal = m->energy_calibration();
      if( cal->type() != EnergyCalType::InvalidEquationType )
      {
        if( (cal != ene_cal) && ((*cal) != (*ene_cal)) )
          orig_bin = cal;
        break;
      }
    }//for( check if new cal matches all Measurements cals )
    
    
    if( orig_bin )
    {
      auto resulting_counts = make_shared<vector<float>>();
      SpecUtils::rebin_by_lower_edge( *orig_bin->channel_energies(), result_vec_ref,
                                      *ene_cal->channel_energies(), *resulting_counts );
      dataH->gamma_counts_ = resulting_counts;
    }
  }else //if( allBinningIsSame )
  {
    /// \TODO: We currently calling #rebin_by_lower_edge for every spectrum while summing; we could
    ///        instead group by common energy calibration, some those respectively, and then
    ///        sum the results using #rebin_by_lower_edge, which would be more accurate and faster.
    
    vector< vector<float> > results( num_thread );
    SpecUtilsAsync::ThreadPool threadpool;
    for( size_t i = 0; i < num_thread; ++i )
	  {
      vector<float> *dest = &(results[i]);
      const vector< std::shared_ptr<const Measurement> > *measvec = &(specs[i]);
      threadpool.post( [dest,&dataH,measvec](){ sum_with_rebin( *dest, dataH, *measvec ); } );
	  }
    
	  threadpool.join();
    
    const size_t spec_size = results[0].size();
    auto result_vec = make_shared<vector<float>>( results[0] );
    dataH->gamma_counts_ = result_vec;
    float *result_vec_raw = &((*result_vec)[0]);
    
    for( size_t i = 1; i < num_thread; ++i )
    {
      const size_t len = results[i].size();
      const float *spec_array = &(results[i][0]);
      for( size_t bin = 0; bin < spec_size && bin < len; ++bin )
        result_vec_raw[bin] += spec_array[bin];
    }//for( size_t i = 0; i < num_thread; ++i )
  }//if( allBinningIsSame ) / else
  
  if( dataH->start_time_.is_infinity() )
    dataH->start_time_ = boost::posix_time::not_a_date_time;
  
  for( const std::string &remark : remarks )
    dataH->remarks_.push_back( remark );

#if( PERFORM_DEVELOPER_CHECKS )
  const size_t ngammchan = dataH->gamma_counts_ ? dataH->gamma_counts_->size() : size_t(0);
  const size_t nenechan = ene_cal->num_channels();
  if( ngammchan != nenechan )
  {
    string msg = "sum_measurements: final number of gamma channels doesnt match energy calibration"
                " number of channels (" + to_string(ngammchan) + " vs " + to_string(nenechan) + ")";
    log_developer_error( __func__, msg.c_str() );
    assert( 0 );
  }
#endif
  
  return dataH;
}//std::shared_ptr<Measurement> sum_measurements( int &, int &, const SpecMeas & )



set<size_t> SpecFile::gamma_channel_counts() const
{
  std::unique_lock<std::recursive_mutex> scoped_lock( mutex_ );

  set<size_t> answer;

  for( const auto &meas : measurements_ )
  {
    const size_t nchannel = meas->num_gamma_channels();
    if( nchannel )
      answer.insert( meas->num_gamma_channels() );
  }
  
  return answer;
}//std::set<size_t> gamma_channel_counts() const


size_t SpecFile::num_gamma_channels() const
{
  std::unique_lock<std::recursive_mutex> scoped_lock( mutex_ );

  for( const auto &meas : measurements_ )
    if( meas->num_gamma_channels() )
      return meas->num_gamma_channels();
  
  //if( meas && meas->channel_energies_ && !meas->channel_energies_->empty()
  //   && meas->gamma_counts_ && !meas->gamma_counts_->empty() )
  //  return std::min( meas->channel_energies_->size(), meas->gamma_counts_->size() );

  return 0;
}//size_t SpecFile::num_gamma_channels() const


struct KeepNBinSpectraStruct
{
  typedef std::vector< std::shared_ptr<Measurement> >::const_iterator MeasVecIter;

  size_t m_nbin;
  MeasVecIter m_start, m_end;
  std::vector< std::shared_ptr<Measurement> > *m_keepers;

  KeepNBinSpectraStruct( size_t nbin,
                         MeasVecIter start, MeasVecIter end,
                         std::vector< std::shared_ptr<Measurement> > *keepers )
    : m_nbin( nbin ), m_start( start ), m_end( end ), m_keepers( keepers )
  {
  }

  void operator()()
  {
    m_keepers->reserve( m_end - m_start );
    for( MeasVecIter iter = m_start; iter != m_end; ++iter )
    {
      const std::shared_ptr<Measurement> &m = *iter;
      if( !m )
        continue;  //shouldnt ever happen, but JIC
      
      const size_t num_bin = m->gamma_counts() ? m->gamma_counts()->size() : size_t(0);

      //Keep if a neutrons only, or number of bins match wanted
      if( (!num_bin && m->contained_neutron()) || (num_bin==m_nbin) )
        m_keepers->push_back( m );
    }//for( MeasVecIter iter = m_start; iter != m_end; ++iter )
  }//void operator()()
};//struct KeepNBinSpectraStruct


//return number of removed spectra
size_t SpecFile::keep_n_bin_spectra_only( size_t nbin )
{
  std::unique_lock<std::recursive_mutex> scoped_lock( mutex_ );

  size_t nremoved = 0;
  const size_t nstart = measurements_.size();

  std::vector< std::shared_ptr<Measurement> > newmeass;
  newmeass.reserve( nstart );

  if( nstart < 100 )
  {
    KeepNBinSpectraStruct worker( nbin, measurements_.begin(),
                                  measurements_.end(), &newmeass );
    worker();
    nremoved = nstart - newmeass.size();
  }else
  {
    const int nthread = SpecUtilsAsync::num_logical_cpu_cores();
    const size_t meas_per_thread = nstart / nthread;

    SpecUtilsAsync::ThreadPool threadpool;
//    vector<KeepNBinSpectraStruct> workers;
    const KeepNBinSpectraStruct::MeasVecIter begin = measurements_.begin();

    size_t nsections = nstart / meas_per_thread;
    if( (nstart % meas_per_thread) != 0 )
      nsections += 1;

    vector< vector< std::shared_ptr<Measurement> > > answers( nsections );

    size_t sec_num = 0;
    for( size_t pos = 0; pos < nstart; pos += meas_per_thread )
    {
      KeepNBinSpectraStruct::MeasVecIter start, end;
      start = begin + pos;
      if( (pos + meas_per_thread) <= nstart )
        end = start + meas_per_thread;
      else
        end = begin + nstart;

      threadpool.post( KeepNBinSpectraStruct(nbin, start, end, &(answers[sec_num]) ) );
      ++sec_num;
    }//for( size_t pos = 0; pos < nstart; pos += meas_per_thread )

    if( nsections != sec_num )
      throw runtime_error( SRC_LOCATION + "\n\tSerious logic error here!" );

    threadpool.join();

    for( size_t i = 0; i < nsections; ++i )
    {
      const vector< std::shared_ptr<Measurement> > &thismeas = answers[i];
      newmeass.insert( newmeass.end(), thismeas.begin(), thismeas.end() );
    }//for( size_t i = 0; i < nsections; ++i )
    nremoved = nstart - newmeass.size();
  }//if( nstart < 100 )

  if( nremoved )
  {
    measurements_.swap( newmeass );
    cleanup_after_load();
  }//if( nremoved )

  return nremoved;
}//size_t keep_n_bin_spectra_only( size_t nbin )


bool SpecFile::contained_neutron() const
{
  for( const auto &m : measurements_ )
    if( m && m->contained_neutron() )
      return true;
  
  return false;
}//


size_t SpecFile::remove_neutron_measurements()
{
  std::unique_lock<std::recursive_mutex> scoped_lock( mutex_ );

  size_t nremoved = 0;

  for( size_t i = 0; i < measurements_.size();  )
  {
    std::shared_ptr<Measurement> &m = measurements_[i];
    if( m->contained_neutron_
        && (!m->gamma_counts_ || m->gamma_counts_->empty()) )
    {
      ++nremoved;
      measurements_.erase( measurements_.begin()+i );
    }else ++i;
  }//for( size_t i = 0; i < norig; ++i )

  if( nremoved )
  {
    cleanup_after_load();
  }//if( nremoved )

  if( nremoved )
    modified_ = modifiedSinceDecode_ = true;
  
  return nremoved;
}//size_t remove_neutron_measurements();


set<string> SpecFile::energy_cal_variants() const
{
  std::unique_lock<std::recursive_mutex> scoped_lock( mutex_ );
  
  set<string> answer;
  
  for( const std::string &detnam : detector_names_ )
  {
    const size_t pos = detnam.find( "_intercal_" );
    if( pos != string::npos )
      answer.insert( detnam.substr(pos + 10) );
  }

  return answer;
}//set<string> energy_cal_variants() const


size_t SpecFile::keep_energy_cal_variant( const std::string variant )
{
  const string ending = "_intercal_" + variant;
  std::vector< std::shared_ptr<Measurement> > keepers;
  
  std::unique_lock<std::recursive_mutex> scoped_lock( mutex_ );
  
  const set<string> origvaraints = energy_cal_variants();
  
  if( !origvaraints.count(variant) )
    throw runtime_error( "SpecFile::keep_energy_cal_variant():"
                         " measurement did not contain an energy variant named '"
                         + variant + "'" );
  
  if( origvaraints.size() == 1 )
    return 0;
  
  keepers.reserve( measurements_.size() );
  
  for( auto &ptr : measurements_ )
  {
    const std::string &detname = ptr->detector_name_;
    const size_t pos = detname.find( "_intercal_" );
    if( pos == string::npos )
    {
      keepers.push_back( ptr );
    }else if( ((pos + ending.size()) == detname.size())
               && (strcmp(detname.c_str()+pos+10,variant.c_str())==0) )
    {
      ptr->detector_name_ = detname.substr( 0, pos );
      keepers.push_back( ptr );
    }
    //else
      //cout << "Getting rid of: " << detname << endl;
  }//for( auto &ptr : measurements_ )
  
  measurements_.swap( keepers );
  cleanup_after_load();
  
  modified_ = modifiedSinceDecode_ = true;
  
  return (keepers.size() - measurements_.size());
}//void keep_energy_cal_variant( const std::string variant )



int SpecFile::background_sample_number() const
{
  std::unique_lock<std::recursive_mutex> scoped_lock( mutex_ );

  //XXX - maybe could be sped up by using sample_numbers()
  //      and/or sample_measurements(..)
  for( const auto &meas : measurements_ )
    if( meas->source_type_ == SourceType::Background )
      return meas->sample_number_;

  return numeric_limits<int>::min();
}//int background_sample_number() const


void SpecFile::reset()
{
  std::unique_lock<std::recursive_mutex> scoped_lock( mutex_ );

  gamma_live_time_ = 0.0f;
  gamma_real_time_ = 0.0f;
  gamma_count_sum_ = 0.0;
  neutron_counts_sum_ = 0.0;
  mean_latitude_ = mean_longitude_ = -999.9;
  properties_flags_ = 0x0;
  filename_ =  "";
  detector_names_.clear();
  neutron_detector_names_.clear();
  gamma_detector_names_.clear();
  uuid_.clear();
  remarks_.clear();
  parse_warnings_.clear();
  lane_number_ = -1;
  measurement_location_name_.clear();
  inspection_.clear();
  measurement_operator_.clear();
  sample_numbers_.clear();
  sample_to_measurements_.clear();
  detector_type_ = DetectorType::Unknown;
  instrument_type_.clear();
  manufacturer_.clear();
  instrument_model_.clear();
  instrument_id_.clear();
  measurements_.clear();
  detector_numbers_.clear();
  modified_ = modifiedSinceDecode_ = false;
  component_versions_.clear();
  detectors_analysis_.reset();
}//void SpecFile::reset()

  
DetectorAnalysisResult::DetectorAnalysisResult()
{
  reset();
}


void DetectorAnalysisResult::reset()
{
  remark_.clear();
  nuclide_.clear();
  activity_ = -1.0;            //in units of becquerel (eg: 1.0 == 1 bq)
  nuclide_type_.clear();
  id_confidence_.clear();
  distance_ = -1.0f;
  dose_rate_ = -1.0f;
  real_time_ = -1.0f;           //in units of secons (eg: 1.0 = 1 s)
  //start_time_ = boost::posix_time::ptime();
  detector_.clear();
}//void DetectorAnalysisResult::reset()

bool DetectorAnalysisResult::isEmpty() const
{
  return remark_.empty() && nuclide_.empty() && nuclide_type_.empty()
         && id_confidence_.empty() && dose_rate_ <= 0.0f
         && activity_ <= 0.0f && distance_ <= 0.0f;
}//bool isEmpty() const


DetectorAnalysis::DetectorAnalysis()
{
  reset();
}

void DetectorAnalysis::reset()
{
  remarks_.clear();
  algorithm_name_.clear();
  algorithm_component_versions_.clear();
  algorithm_creator_.clear();
  algorithm_description_.clear();
  analysis_start_time_ = boost::posix_time::ptime();
  analysis_computation_duration_ = 0.0f;
  algorithm_result_description_.clear();
  
  results_.clear();
}//void DetectorAnalysis::reset()


bool DetectorAnalysis::is_empty() const
{
  return (remarks_.empty()
   && algorithm_name_.empty()
   && algorithm_component_versions_.empty()
   && algorithm_creator_.empty()
   && algorithm_description_.empty()
   //&& analysis_start_time_.is_special()
   //&& analysis_computation_duration_ < FLT_EPSILON
   && algorithm_result_description_.empty()
   && results_.empty());
}


void SpecFile::write_to_file( const std::string filename,
                                     const SaveSpectrumAsType format ) const
{
  set<int> samples, detectors;
  
  {
    std::unique_lock<std::recursive_mutex> scoped_lock( mutex_ );
    samples = sample_numbers_;
    detectors = set<int>( detector_numbers_.begin(), detector_numbers_.end() );
  }
  
  write_to_file( filename, samples, detectors, format );
}//void write_to_file(...)



void SpecFile::write_to_file( const std::string name,
                   const std::set<int> sample_nums,
                   const std::set<int> det_nums,
                   const SaveSpectrumAsType format ) const
{
  if( SpecUtils::is_file(name) || SpecUtils::is_directory(name) )
    throw runtime_error( "File (" + name + ") already exists, not overwriting" );
  
#ifdef _WIN32
  std::ofstream output( convert_from_utf8_to_utf16(name).c_str(), ios::out | ios::binary );
#else
  std::ofstream output( name.c_str(), ios::out | ios::binary );
#endif

  if( !output )
    throw runtime_error( "Failed to open file (" + name + ") for writing" );
  
  write( output, sample_nums, det_nums, format );
}//void write_to_file(...)


void SpecFile::write_to_file( const std::string name,
                   const std::vector<int> sample_nums_vector,
                   const std::vector<int> det_nums_vector,
                   const SaveSpectrumAsType format ) const
{
  //copy vectors into sets
  const std::set<int> sample_nums_set( sample_nums_vector.begin(),
                                        sample_nums_vector.end() );
  const std::set<int> det_nums_set( det_nums_vector.begin(),
                                     det_nums_vector.end() );
  //write the file
  write_to_file( name, sample_nums_set, det_nums_set, format);
}//write_to_file(...)


void SpecFile::write_to_file( const std::string &filename,
                   const std::set<int> &sample_nums,
                   const std::vector<std::string> &det_names,
                   const SaveSpectrumAsType format ) const
{
  set<int> det_nums_set;
  
  {//begin lock on mutex_
    std::unique_lock<std::recursive_mutex> scoped_lock( mutex_ );
  
    for( const std::string &name : det_names )
    {
      const auto pos = std::find( begin(detector_names_), end(detector_names_), name );
      if( pos == end(detector_names_) )
        throw runtime_error( "SpecFile::write_to_file(): invalid detector name in the input" );
    
      const size_t index = pos - detector_names_.begin();
      det_nums_set.insert( detector_numbers_[index] );
    }//for( const int num : det_nums )
  }//end lock on mutex_
  
  write_to_file( filename, sample_nums, det_nums_set, format);
}//void write_to_file(...)


void SpecFile::write( std::ostream &strm,
           std::set<int> sample_nums,
           const std::set<int> det_nums,
           const SaveSpectrumAsType format ) const
{ 
  //Its a little heavy handed to lock mutex_ for this entire function, but
  //  techncically necassry since operator= operations are a shallow copy
  //  of the Measurements, meaning there could be an issue if the user modifies
  //  a Measurement in another thread.
  std::unique_lock<std::recursive_mutex> scoped_lock( mutex_ );
  
  if( sample_nums.empty() )
    throw runtime_error( "No sample numbers were specified to write out" );
  
  if( det_nums.empty() )
    throw runtime_error( "No detector numbers were specified to write out" );
  
  for( const int sample : sample_nums )
  {
    if( !sample_numbers_.count(sample ) )
      throw runtime_error( "Specified invalid sample number to write out" );
  }
  
  vector<string> det_names;
  for( const int detnum : det_nums )
  {
    const auto pos = std::find( begin(detector_numbers_), end(detector_numbers_), detnum );
    if( pos == end(detector_numbers_) )
      throw runtime_error( "Specified invalid detector number to write out" );
    
    det_names.push_back( detector_names_[pos - begin(detector_numbers_)] );
  }
  
  SpecFile info = *this;
  
  if( (sample_nums != sample_numbers_)
      || (det_nums.size() != detector_numbers_.size()) )
  {
    vector< std::shared_ptr<const Measurement> > toremove;
    for( std::shared_ptr<const Measurement> oldm : info.measurements() )
    {
      if( !sample_nums.count(oldm->sample_number())
         || !det_nums.count(oldm->detector_number()) )
      {
        toremove.push_back( oldm );
      }
    }//for( oldm : info.measurements() )
    
    info.remove_measurements( toremove );
  }//if( we dont want all the measurements )
  
  if( info.measurements_.empty() )
    throw runtime_error( "No Measurements to write out" );
  
  const std::set<int> &samples = info.sample_numbers_;
  const set<int> detectors( info.detector_numbers_.begin(), info.detector_numbers_.end() );
  
  bool success = false;
  switch( format )
  {
    case SaveSpectrumAsType::Txt:
      success = info.write_txt( strm );
      break;
      
    case SaveSpectrumAsType::Csv:
      success = info.write_csv( strm );
      break;
      
    case SaveSpectrumAsType::Pcf:
      success = info.write_pcf( strm );
      break;
      
    case SaveSpectrumAsType::N42_2006:
      success = info.write_2006_N42( strm );
      break;
      
    case SaveSpectrumAsType::N42_2012:
      success = info.write_2012_N42( strm );
      break;
      
    case SaveSpectrumAsType::Chn:
      success = info.write_integer_chn( strm, samples, detectors );
      break;
      
    case SaveSpectrumAsType::SpcBinaryInt:
      success = info.write_binary_spc( strm, IntegerSpcType, samples, detectors );
      break;
      
    case SaveSpectrumAsType::SpcBinaryFloat:
      success = info.write_binary_spc( strm, FloatSpcType, samples, detectors );
      break;
      
    case SaveSpectrumAsType::SpcAscii:
      success = info.write_ascii_spc( strm, samples, detectors );
      break;
      
    case SaveSpectrumAsType::ExploraniumGr130v0:
      success = info.write_binary_exploranium_gr130v0( strm );
      break;
            
    case SaveSpectrumAsType::ExploraniumGr135v2:
      success = info.write_binary_exploranium_gr135v2( strm );
      break;
      
    case SaveSpectrumAsType::SpeIaea:
      success = info.write_iaea_spe( strm, samples, detectors );
      break;

    case SaveSpectrumAsType::Cnf:
      success = info.write_cnf( strm, samples, detectors );
      break;
      
    case SaveSpectrumAsType::Tka:
      success = info.write_tka( strm, samples, detectors );
      break;
      
#if( SpecUtils_ENABLE_D3_CHART )
    case SaveSpectrumAsType::HtmlD3:
    {
      D3SpectrumExport::D3SpectrumChartOptions options;
      success = info.write_d3_html( strm, options, samples, info.detector_names_ );
      break;
    }
#endif
#if( SpecUtils_INJA_TEMPLATES )
    case SaveSpectrumAsType::Template:  
    {
      // BDE_TODO: figure out what is going on here, to write templates we would need to 
      // get the template file argument into here somehow.
      throw runtime_error("Templates not supported from this method");
      break;
    }
#endif
    case SaveSpectrumAsType::NumTypes:
      throw runtime_error( "Invalid output format specified" );
      break;
  }//switch( format )
  
  if( !success )
    throw runtime_error( "Failed to write to output" );
}//write_to_file(...)

}//namespace SpecUtils
<|MERGE_RESOLUTION|>--- conflicted
+++ resolved
@@ -5656,15 +5656,11 @@
 }
 #endif
 
-<<<<<<< HEAD
-void Measurement::popuplate_channel_energies_from_coeffs()
-=======
-
-
-
+  
+  
+  
 void SpecFile::rebin_measurement( const std::shared_ptr<const EnergyCalibration> &cal,
                                   const std::shared_ptr<const Measurement> &measurement )
->>>>>>> 1db9f52c
 {
   std::unique_lock<std::recursive_mutex> scoped_lock( mutex_ );
   
