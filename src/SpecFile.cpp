/**
 SpecUtils: a library to parse, save, and manipulate gamma spectrum data files.
 Copyright (C) 2016 William Johnson
 
 This library is free software; you can redistribute it and/or
 modify it under the terms of the GNU Lesser General Public
 License as published by the Free Software Foundation; either
 version 2.1 of the License, or (at your option) any later version.
 
 This library is distributed in the hope that it will be useful,
 but WITHOUT ANY WARRANTY; without even the implied warranty of
 MERCHANTABILITY or FITNESS FOR A PARTICULAR PURPOSE.  See the GNU
 Lesser General Public License for more details.
 
 You should have received a copy of the GNU Lesser General Public
 License along with this library; if not, write to the Free Software
 Foundation, Inc., 51 Franklin Street, Fifth Floor, Boston, MA  02110-1301  USA
*/

#include "SpecUtils_config.h"

#if( USE_D3_EXPORTING )
#include "D3SupportFiles.h"
#endif //#if( USE_D3_EXPORTING )

#include <cmath>
#include <ctime>
#include <cctype>
#include <chrono>
#include <limits>
#include <locale>
#include <memory>
#include <string>
#include <vector>
#include <cstdint>
#include <cstdlib>
#include <cstring>
#include <fstream>
#include <iomanip>
#include <numeric>
#include <sstream>
#include <iterator>
#include <iostream>
#include <algorithm>
#include <stdexcept>
#include <functional>
#include <sys/stat.h>

#include <boost/functional/hash.hpp>

#include "rapidxml/rapidxml.hpp"
#include "rapidxml/rapidxml_utils.hpp"

#include "SpecUtils/SpecFile.h"
#include "SpecUtils/DateTime.h"
#include "SpecUtils/ParseUtils.h"
#include "SpecUtils/StringAlgo.h"
#include "SpecUtils/Filesystem.h"
#include "SpecUtils/SpecUtilsAsync.h"
#include "SpecUtils/RapidXmlUtils.hpp"
#include "SpecUtils/SpecFile_location.h"
#include "SpecUtils/EnergyCalibration.h"
#include "SpecUtils/SerialToDetectorModel.h"

#if( SpecUtils_ENABLE_D3_CHART )
#include "SpecUtils/D3SpectrumExport.h"
#endif


#if( SpecUtils_USE_SIMD )
// Should move to using a library for SIMD operations; some potential candidate libraries include:
//   https://github.com/p12tic/libsimdpp (boost license) #include <simdpp/simd.h>
//   https://github.com/VcDevel/Vc (BSD 3 Clause)
//   https://github.com/xtensor-stack/xsimd (BSD 3 Clause)
//   https://github.com/simd-everywhere/simde (MIT)
//
#if( defined(__x86_64__) || defined(__i386__) )
#include <immintrin.h>
#else
static_assert( 0, "SpecUtils_USE_SIMD is currently only enabled for i386/x86" );
#endif
#endif //SpecUtils_USE_SIMD


static_assert( RAPIDXML_USE_SIZED_INPUT_WCJOHNS == 1,
              "The modified version of RapidXml is somehow not being used to compile SpecFile" );


#define STRINGIFY(x) #x
#define TOSTRING(x) STRINGIFY(x)

#if( defined(_MSC_VER) && _MSC_VER <= 1700 )
#define SRC_LOCATION (std::string("File " TOSTRING(__FILE__) ": Function '") \
        +  std::string(__FUNCTION__) \
        + std::string( "': Line " TOSTRING(__LINE__)))
#else
#define SRC_LOCATION (std::string("File " TOSTRING(__FILE__) ": Function '") \
        + std::string(__func__) \
        + std::string( "': Line " TOSTRING(__LINE__)))
#endif

#if( defined(WIN32) )
#undef min
#undef max
#endif 

using namespace std;


using SpecUtils::trim;
using SpecUtils::split;
using SpecUtils::iequals_ascii;
using SpecUtils::to_lower_ascii;
using SpecUtils::to_upper_ascii;
using SpecUtils::contains;
using SpecUtils::icontains;
using SpecUtils::starts_with;
using SpecUtils::istarts_with;
using SpecUtils::ireplace_all;
using SpecUtils::convert_from_utf8_to_utf16;
using SpecUtils::time_duration_string_to_seconds;

using SpecUtils::time_from_string;

//For references in comments similar to 'refDXMA3HSRA6', see
//  documentation/comment_refernce_to_ouo_source.txt for source file information

//If the SpecFile and Measurement equal_enough functions should require remarks
//  and parse warnings to match - useful to disable when parsing significantly
//  changes so everything besides remarks and parser comments can be validated;
//  Differences will still be printed out, so can be manually inspected to make
//  sure they are as expected.
#define REQUIRE_REMARKS_COMPARE 1

#if( !REQUIRE_REMARKS_COMPARE )
#warning "Not requiring remarks and parse warnings to compare - this should be only for temporary development only."
#endif


namespace
{
  bool toInt( const std::string &str, int &f )
  {
    const int nconvert = sscanf( str.c_str(), "%i", &f );
    return (nconvert == 1);
  }
  
  
  /** Adds the vector of 'input' float vectors, to results.
      The result will be resized to larges input float vector size.
   */
  void add_to( vector<float> &results,
              const vector< std::shared_ptr<const vector<float> > > &input )
  {
    results.clear();
    if( input.empty() )
      return;
    
    size_t max_size = 0;
    for( const auto &currarayptr : input )
      max_size = std::max( max_size, currarayptr->size() );
    
    results.resize( max_size, 0.0f );
    
    for( const auto &currarayptr : input )
    {
      const vector<float> &curraray = (*currarayptr);
      
      const size_t size = curraray.size();
      if( size > results.size() )  //should never evaluate to true, but JIC
        results.resize( size, 0.0f );
      
#if( SpecUtils_USE_SIMD )
      const size_t aligendN = size - (size % 4);
      for( size_t i = 0; i < aligendN; i += 4 )
      {
        _mm_storeu_ps(&results[i],
                      _mm_add_ps(_mm_loadu_ps(&results[i]),
                                 _mm_loadu_ps(&curraray[i])));
      }
      
      for( size_t i = aligendN; i < size; ++i )
        results[i] += curraray[i];
#else
      for( size_t i = 0; i < size; ++i )
        results[i] += curraray[i];
#endif
    }
  }//add_to(...)
  
  
  void sum_with_rebin( vector<float> &results,
                      const std::shared_ptr<const SpecUtils::Measurement> &binning,
                      const vector<std::shared_ptr<const SpecUtils::Measurement> > &datas )
  {
    assert( !!binning );
    
    const shared_ptr<const SpecUtils::EnergyCalibration> wantedcal = binning->energy_calibration();
    assert( wantedcal );
    const shared_ptr<const std::vector<float>> &wantedenergies = wantedcal->channel_energies();
    
    const size_t nbin = wantedcal->num_channels();
    if( results.size() < nbin )
      results.resize( nbin, 0.0f );
    
    assert( !!wantedenergies );
    
    for( size_t i = 0; i < datas.size(); ++i )
    {
      const std::shared_ptr<const SpecUtils::Measurement> &d = datas[i];
      const shared_ptr<const SpecUtils::EnergyCalibration> datacal = d->energy_calibration();
      assert( datacal );
      const std::shared_ptr<const std::vector<float>> &dataenergies = datacal->channel_energies();
      const std::shared_ptr<const std::vector<float>> &channel_counts = d->gamma_counts();
      
      if( !dataenergies || !channel_counts )
      {
        cerr << "sum_with_rebin(...): found spectrum with no bin" << endl;
        continue;
      }//if( !dataenergies )
      
      if( datacal == wantedcal )  //|| (*datacal) == (*wantedcal) )
      {
        assert( results.size() == channel_counts->size() );
        
        for( size_t j = 0; j < nbin; ++j )
          results[j] += (*channel_counts)[j];
      }else if( channel_counts->size() > 3 )
      {
        vector<float> resulting_counts;
        SpecUtils::rebin_by_lower_edge( *dataenergies, *channel_counts,
                            *wantedenergies, resulting_counts );
        
        assert( ((nbin+1) == wantedenergies->size()) || (nbin == wantedenergies->size()) );
        assert( ((resulting_counts.size()+1) == wantedenergies->size())
                 || (resulting_counts.size() == wantedenergies->size()) );
        
        for( size_t j = 0; j < nbin; ++j )
          results[j] += resulting_counts[j];
        
        if( (nbin+1) == resulting_counts.size() )
          results.back() += resulting_counts.back();
      }//if( dataenergies == wantedenergies )
      
    }//for( size_t i = 0; i < datas.size(); ++i )
  }//void sum_with_rebin(...)
  
//Analogous to compare_by_derived_sample_det_time; compares by
// is_derived, sample_number, and then detector_number_, but NOT by start_time_
struct SpecFileLessThan
{
  const int m_sample_number, m_detector_number;
  
  SpecFileLessThan( int sample_num, int det_num )
  : m_sample_number( sample_num ), m_detector_number( det_num )
  {}
  
  bool operator()( const std::shared_ptr<SpecUtils::Measurement>& lhs,
                   const std::shared_ptr<SpecUtils::Measurement> &dummy )
  {
    assert( !dummy );
    if( !lhs )
      return false;
    
    if( lhs->sample_number() == m_sample_number )
      return (lhs->detector_number() < m_detector_number);
    return (lhs->sample_number() < m_sample_number);
  }//operator()
};//struct SpecFileLessThan

//compare_by_derived_sample_det_time: compares by is_derived, sample_number_, and then
//  detector_number_, then by start_time_, then source_type_
bool compare_by_derived_sample_det_time( const std::shared_ptr<const SpecUtils::Measurement> &lhs,
                           const std::shared_ptr<const SpecUtils::Measurement> &rhs )
{
  if( !lhs || !rhs )
    return false;

  const bool lhsNotDerived = !lhs->derived_data_properties();
  const bool rhsNotDerived = !rhs->derived_data_properties();
  if( lhsNotDerived != rhsNotDerived )
    return (lhsNotDerived > rhsNotDerived);
  
  if( lhs->sample_number() != rhs->sample_number() )
    return (lhs->sample_number() < rhs->sample_number());

  if( lhs->detector_number() != rhs->detector_number() )
    return (lhs->detector_number() < rhs->detector_number());

  if( lhs->start_time() != rhs->start_time() )
    return (lhs->start_time() < rhs->start_time());
  
  return (lhs->source_type() < rhs->source_type());
}//compare_by_derived_sample_det_time(...)

}//anonymous namespace






#if(PERFORM_DEVELOPER_CHECKS)
void log_developer_error( const char *location, const char *error )
{
  static std::recursive_mutex s_dev_error_log_mutex;
  static ofstream s_dev_error_log( "developer_errors.log", ios::app | ios::out );
  
  std::unique_lock<std::recursive_mutex> loc( s_dev_error_log_mutex );
  
  const SpecUtils::time_point_t time = std::chrono::time_point_cast<std::chrono::microseconds>(std::chrono::system_clock::now());
  
  const string timestr = SpecUtils::to_iso_string(time);
//  const string timestr = SpecUtils::to_iso_string( time );
  
  s_dev_error_log << timestr << ": " << location << endl << error << "\n\n" << endl;
  cerr << timestr << ": " << location << endl << error << "\n\n" << endl;
}//void log_developer_error( const char *location, const char *error )
#endif //#if(PERFORM_DEVELOPER_CHECKS)

namespace SpecUtils
{
    
  //implementation of inlined functions
bool SpecFile::modified() const
{
  std::unique_lock<std::recursive_mutex> lock( mutex_ );
  return modified_;
}
  
  
void SpecFile::reset_modified()
{
  std::unique_lock<std::recursive_mutex> lock( mutex_ );
  modified_ = false;
}

void SpecFile::reset_modified_since_decode()
{
  std::unique_lock<std::recursive_mutex> lock( mutex_ );
  modifiedSinceDecode_ = false;
}

bool SpecFile::modified_since_decode() const
{
  std::unique_lock<std::recursive_mutex> lock( mutex_ );
  return modifiedSinceDecode_;
}

float SpecFile::gamma_live_time() const
{
  std::unique_lock<std::recursive_mutex> lock( mutex_ );
  return gamma_live_time_;
}

float SpecFile::gamma_real_time() const
{
  std::unique_lock<std::recursive_mutex> lock( mutex_ );
  return gamma_real_time_;
}

double SpecFile::gamma_count_sum() const
{
  std::unique_lock<std::recursive_mutex> lock( mutex_ );
  return gamma_count_sum_;
}

double SpecFile::neutron_counts_sum() const
{
  std::unique_lock<std::recursive_mutex> lock( mutex_ );
  return neutron_counts_sum_;
}

const std::string &SpecFile::filename() const
{
  std::unique_lock<std::recursive_mutex> lock( mutex_ );
  return filename_;
}

const std::vector<std::string> &SpecFile::detector_names() const
{
  return detector_names_;
}

const std::vector<int> &SpecFile::detector_numbers() const
{
  return detector_numbers_;
}

const std::vector<std::string> &SpecFile::gamma_detector_names() const
{
  return gamma_detector_names_;
}

const std::vector<std::string> &SpecFile::neutron_detector_names() const
{
  return neutron_detector_names_;
}

const std::string &SpecFile::uuid() const
{
  std::unique_lock<std::recursive_mutex> lock( mutex_ );
  return uuid_;
}

const std::vector<std::string> &SpecFile::remarks() const
{
  return remarks_;
}

const std::vector<std::string> &SpecFile::parse_warnings() const
{
  return parse_warnings_;
}

int SpecFile::lane_number() const
{
  return lane_number_;
}

const std::string &SpecFile::measurement_location_name() const
{
  return measurement_location_name_;
}

const std::string &SpecFile::inspection() const
{
  return inspection_;
}

double Measurement::latitude() const
{
  if( !location_ || !(location_->geo_location_) || IsNan(location_->geo_location_->latitude_) )
    return -999.9;
  return location_->geo_location_->latitude_;
}

double Measurement::longitude() const
{
  if( !location_ || !(location_->geo_location_) || IsNan(location_->geo_location_->longitude_) )
    return -999.9;
  return location_->geo_location_->longitude_;
}


const time_point_t Measurement::position_time() const
{
  if( !location_ || !(location_->geo_location_) )
    return time_point_t{};
  
  return location_->geo_location_->position_time_;
}

const std::string &SpecFile::measurement_operator() const
{
  return measurement_operator_;
}

const std::set<int> &SpecFile::sample_numbers() const
{
  //  std::unique_lock<std::recursive_mutex> lock( mutex_ );
  //  set<int> answer;
  //  fore( const std::shared_ptr<Measurement> &meas : measurements_ )
  //    answer.insert( meas->sample_number_ );
  //  return answer;
  return sample_numbers_;
}//set<int> sample_numbers() const


size_t SpecFile::num_measurements() const
{
  size_t n;
  
  {
    std::unique_lock<std::recursive_mutex> lock( mutex_ );
    n = measurements_.size();
  }
  
  return n;
}//size_t num_measurements() const


std::shared_ptr<const Measurement> SpecFile::measurement(
                                                         size_t num ) const
{
  std::unique_lock<std::recursive_mutex> lock( mutex_ );
  const size_t n = measurements_.size();
  
  if( num >= n )
    throw std::runtime_error( "SpecFile::measurement(size_t): invalid index" );
  
  return measurements_[num];
}


DetectorType SpecFile::detector_type() const
{
  return detector_type_;
}

const std::string &SpecFile::instrument_type() const
{
  return instrument_type_;
}

const std::string &SpecFile::manufacturer() const
{
  return manufacturer_;
}

const std::string &SpecFile::instrument_model() const
{
  return instrument_model_;
}

const std::string &SpecFile::instrument_id() const
{
  return instrument_id_;
}

std::vector< std::shared_ptr<const Measurement> > SpecFile::measurements() const
{
  std::unique_lock<std::recursive_mutex> lock( mutex_ );
  
  std::vector< std::shared_ptr<const Measurement> > answer;
  for( size_t i = 0; i < measurements_.size(); ++i )
    answer.push_back( measurements_[i] );
  return answer;
}//std::vector< std::shared_ptr<const Measurement> > measurements() const


std::shared_ptr<const DetectorAnalysis> SpecFile::detectors_analysis() const
{
  std::unique_lock<std::recursive_mutex> lock( mutex_ );
  return detectors_analysis_;
}


const vector<shared_ptr<const MultimediaData>> &SpecFile::multimedia_data() const
{
  std::unique_lock<std::recursive_mutex> lock( mutex_ );
  return multimedia_data_;
}


double SpecFile::mean_latitude() const
{
  std::unique_lock<std::recursive_mutex> lock( mutex_ );
  return mean_latitude_;
}

double SpecFile::mean_longitude() const
{
  std::unique_lock<std::recursive_mutex> lock( mutex_ );
  return mean_longitude_;
}

void SpecFile::set_filename( const std::string &n )
{
  std::unique_lock<std::recursive_mutex> lock( mutex_ );
  filename_ = n;
  modified_ = modifiedSinceDecode_ = true;
}

void SpecFile::set_remarks( const std::vector<std::string> &n )
{
  std::unique_lock<std::recursive_mutex> lock( mutex_ );
  remarks_ = n;
  modified_ = modifiedSinceDecode_ = true;
}


void SpecFile::set_parse_warnings( const std::vector<std::string> &warnings )
{
  std::unique_lock<std::recursive_mutex> lock( mutex_ );
  parse_warnings_ = warnings;
  modified_ = modifiedSinceDecode_ = true;
}


void SpecFile::set_uuid( const std::string &n )
{
  std::unique_lock<std::recursive_mutex> lock( mutex_ );
  uuid_ = n;
  modified_ = modifiedSinceDecode_ = true;
}

void SpecFile::set_lane_number( const int num )
{
  std::unique_lock<std::recursive_mutex> lock( mutex_ );
  lane_number_ = num;
  modified_ = modifiedSinceDecode_ = true;
}

void SpecFile::set_measurement_location_name( const std::string &n )
{
  std::unique_lock<std::recursive_mutex> lock( mutex_ );
  measurement_location_name_ = n;
  modified_ = modifiedSinceDecode_ = true;
}

void SpecFile::set_inspection( const std::string &n )
{
  std::unique_lock<std::recursive_mutex> lock( mutex_ );
  inspection_ = n;
  modified_ = modifiedSinceDecode_ = true;
}

void SpecFile::set_instrument_type( const std::string &n )
{
  std::unique_lock<std::recursive_mutex> lock( mutex_ );
  instrument_type_ = n;
  modified_ = modifiedSinceDecode_ = true;
}

void SpecFile::set_detector_type( const DetectorType type )
{
  std::unique_lock<std::recursive_mutex> lock( mutex_ );
  detector_type_ = type;
  modified_ = modifiedSinceDecode_ = true;
}

void SpecFile::set_manufacturer( const std::string &n )
{
  std::unique_lock<std::recursive_mutex> lock( mutex_ );
  manufacturer_ = n;
  modified_ = modifiedSinceDecode_ = true;
}

void SpecFile::set_instrument_model( const std::string &n )
{
  std::unique_lock<std::recursive_mutex> lock( mutex_ );
  instrument_model_ = n;
  modified_ = modifiedSinceDecode_ = true;
}

void SpecFile::set_instrument_id( const std::string &n )
{
  std::unique_lock<std::recursive_mutex> lock( mutex_ );
  instrument_id_ = n;
  modified_ = modifiedSinceDecode_ = true;
}


//implementation of inline Measurement functions
float Measurement::live_time() const
{
  return live_time_;
}

float Measurement::real_time() const
{
  return real_time_;
}

bool Measurement::contained_neutron() const
{
  return contained_neutron_;
}

int Measurement::sample_number() const
{
  return sample_number_;
}

OccupancyStatus Measurement::occupied() const
{
  return occupied_;
}

double Measurement::gamma_count_sum() const
{
  return gamma_count_sum_;
}

double Measurement::neutron_counts_sum() const
{
  return neutron_counts_sum_;
}

float Measurement::speed() const
{
  return (!location_ || IsNan(location_->speed_)) ? 0.0f : location_->speed_;
}

float Measurement::dx() const
{
  return (!location_ || !location_->relative_location_ ) ? 0.0f : location_->relative_location_->dx();
}

float Measurement::dy() const
{
  return (!location_ || !location_->relative_location_ ) ? 0.0f : location_->relative_location_->dy();
}

const std::string &Measurement::detector_name() const
{
  return detector_name_;
}

int Measurement::detector_number() const
{
  return detector_number_;
}

const std::string &Measurement::detector_type() const
{
  return detector_description_;
}

SpecUtils::QualityStatus Measurement::quality_status() const
{
  return quality_status_;
}

SourceType Measurement::source_type() const
{
  return source_type_;
}


SpecUtils::EnergyCalType Measurement::energy_calibration_model() const
{
  assert( energy_calibration_ );
  return energy_calibration_->type();
}


const std::vector<std::string> &Measurement::remarks() const
{
  return remarks_;
}

const std::vector<std::string> &Measurement::parse_warnings() const
{
  return parse_warnings_;
}

const time_point_t &Measurement::start_time() const
{
  return start_time_;
}

const time_point_t Measurement::start_time_copy() const
{
  return start_time_;
}

  
const std::vector<float> &Measurement::calibration_coeffs() const
{
  assert( energy_calibration_ );
  return energy_calibration_->coefficients();
}

  
const std::vector<std::pair<float,float>> &Measurement::deviation_pairs() const
{
  assert( energy_calibration_ );
  return energy_calibration_->deviation_pairs();
}
 
std::shared_ptr<const EnergyCalibration> Measurement::energy_calibration() const
{
  assert( energy_calibration_ );
  return energy_calibration_;
}
  
const std::shared_ptr< const std::vector<float> > &Measurement::channel_energies() const
{
  assert( energy_calibration_ );
  return energy_calibration_->channel_energies();
}

  
const std::shared_ptr< const std::vector<float> > &Measurement::gamma_counts() const
{
  return gamma_counts_;
}
  
  
void Measurement::set_start_time( const time_point_t &time )
{
  start_time_ = time;
}

  
void Measurement::set_remarks( const std::vector<std::string> &remar )
{
  remarks_ = remar;
}
  

void Measurement::set_parse_warnings(const std::vector<std::string>& warnings)
{
  parse_warnings_ = warnings;
}
  

void Measurement::set_source_type( const SourceType type )
{
  source_type_ = type;
}


void Measurement::set_position( double longitude, double latitude, time_point_t pos_time )
{
  if( !valid_latitude(latitude) && !valid_longitude(longitude) )
  {
    if( !location_ || !(location_->geo_location_) )
      return;
    
    auto loc = make_shared<LocationState>( *location_ );
    loc->geo_location_.reset();
    
    // We could maybe make the position state type default to be position of the instrument
    //loc->type_ = LocationState::StateType::Instrument;
    
    location_ = loc;
    
    // Actually just get rid of location_ if nothing left is valid
    if( IsNan(loc->speed_) && !loc->geo_location_
       && !loc->relative_location_ && !loc->orientation_ )
      location_.reset();

    return;
  }
  
  shared_ptr<LocationState> loc;
  if( location_ )
  {
    loc = make_shared<LocationState>( *location_ );
  }else
  {
    loc = make_shared<LocationState>();
    
    // We will make the position state type default to be position of the instrument
    loc->type_ = LocationState::StateType::Instrument;
  }
  location_ = loc;
  
  shared_ptr<GeographicPoint> geo;
  if( loc->geo_location_ )
    geo = make_shared<GeographicPoint>( *(loc->geo_location_) );
  else
    geo = make_shared<GeographicPoint>();
  
  loc->geo_location_ = geo;
  
  geo->latitude_ = latitude;
  geo->longitude_ = longitude;
  geo->position_time_ = pos_time;
}//set_position(...)

  
void Measurement::set_sample_number( const int samplenum )
{
  sample_number_ = samplenum;
}
  

void Measurement::set_occupancy_status( const OccupancyStatus status )
{
  occupied_ = status;
}


void Measurement::set_detector_name( const std::string &name )
{
  detector_name_ = name;
}


void Measurement::set_detector_number( const int detnum )
{
  detector_number_ = detnum;
}

  
void Measurement::set_gamma_counts( std::shared_ptr<const std::vector<float>> counts,
                                     const float livetime, const float realtime )
{
  live_time_ = livetime;
  real_time_ = realtime;
  gamma_count_sum_ = 0.0;
  
  //const size_t oldnchan = gamma_counts_ ? gamma_counts_->size() : 0u;
  
  if( !counts )
    counts = std::make_shared<std::vector<float>>();
  gamma_counts_ = counts;
  for( const float val : *counts )
    gamma_count_sum_ += val;
  
  assert( energy_calibration_ );
  
  const auto &cal = *energy_calibration_;
  const size_t newnchan = gamma_counts_->size();
  const size_t calnchan = cal.num_channels();
  
  if( (newnchan != calnchan) && (cal.type() != EnergyCalType::LowerChannelEdge) )
  {
    //We could preserve the old coefficients for Polynomial and FRF, and just create a new
    //  calibration... it isnt clear if we should do that, or just clear out the calibration...
    energy_calibration_ = std::make_shared<const SpecUtils::EnergyCalibration>();
  }
}//set_gamma_counts
  
  
void Measurement::set_neutron_counts( const std::vector<float> &counts )
{
  neutron_counts_ = counts;
  neutron_counts_sum_ = 0.0;
  contained_neutron_ = !counts.empty();
  const size_t size = counts.size();
  for( size_t i = 0; i < size; ++i )
    neutron_counts_sum_ += counts[i];
}//void set_neutron_counts( const std::vector<float> &counts )

  
const std::vector<float> &Measurement::neutron_counts() const
{
  return neutron_counts_;
}
  

const std::shared_ptr<const SpecUtils::LocationState> &Measurement::location_state() const
{
  return location_;
}


size_t Measurement::num_gamma_channels() const
{
  if( !gamma_counts_ )
    return 0;
  return gamma_counts_->size();
}
  
  
size_t Measurement::find_gamma_channel( const float x ) const
{
  assert( energy_calibration_ );
  const shared_ptr<const vector<float>> &energies = energy_calibration_->channel_energies();
  if( !energies || (energies->size() < 2) || !gamma_counts_ )
    throw std::runtime_error( "find_gamma_channel: channel energies not defined" );
  
  assert( (gamma_counts_->size()+1) == energies->size() );
  
  //Using upper_bound instead of lower_bound to properly handle the case
  //  where x == bin lower energy.
  const auto pos_iter = std::upper_bound( energies->begin(), energies->end(), x );
  if( pos_iter == begin(*energies) )
    return 0;
  
  const size_t last_channel = gamma_counts_->size() - 1;
  const size_t pos_index = (pos_iter - begin(*energies)) - 1;
  
  return std::min( pos_index, last_channel );
}//size_t find_gamma_channel( const float energy ) const
  
  
float Measurement::gamma_channel_content( const size_t channel ) const
{
  if( !gamma_counts_ || channel >= gamma_counts_->size() )
    return 0.0f;
    
  return gamma_counts_->operator[]( channel );
}//float gamma_channel_content( const size_t channel ) const
  
  
float Measurement::gamma_channel_lower( const size_t channel ) const
{
  assert( energy_calibration_ );
  const shared_ptr<const vector<float>> &energies = energy_calibration_->channel_energies();
  
  if( !energies || channel >= energies->size() )
    throw std::runtime_error( "gamma_channel_lower: channel energies not defined" );
    
  return energies->operator[]( channel );
}//float gamma_channel_lower( const size_t channel ) const
  
  
float Measurement::gamma_channel_center( const size_t channel ) const
{
  return gamma_channel_lower( channel ) + 0.5f*gamma_channel_width( channel );
}//float gamma_channel_center( const size_t channel ) const
  
  
float Measurement::gamma_channel_upper( const size_t channel ) const
{
  assert( energy_calibration_ );
  const shared_ptr<const vector<float>> &energies = energy_calibration_->channel_energies();
  
  if( !energies || (energies->size() < 2) || ((channel+1) >= energies->size()) )
    throw std::runtime_error( "gamma_channel_upper: channel energies not defined" );
  
  return (*energies)[channel+1];
}//float gamma_channel_upper( const size_t channel ) const
  
  
const std::shared_ptr< const std::vector<float> > &Measurement::gamma_channel_energies() const
{
  assert( energy_calibration_ );
  return energy_calibration_->channel_energies();
}
  
  
const std::shared_ptr< const std::vector<float> > &Measurement::gamma_channel_contents() const
{
  return gamma_counts_;
}
  
  
float Measurement::gamma_channel_width( const size_t channel ) const
{
  assert( energy_calibration_ );
  const shared_ptr<const vector<float>> &energies = energy_calibration_->channel_energies();
  
  if( !energies || (energies->size() < 2) || ((channel+1) >= energies->size()) )
    throw std::runtime_error( "gamma_channel_width: channel energies not defined" );
  
  return (*energies)[channel+1] - (*energies)[channel];
}//float gamma_channel_width( const size_t channel ) const
  
  
const std::string &Measurement::title() const
{
  return title_;
}
  
  
void Measurement::set_title( const std::string &title )
{
  title_ = title;
}
  
  
float Measurement::gamma_energy_min() const
{
  assert( energy_calibration_ );
  const shared_ptr<const vector<float>> &energies = energy_calibration_->channel_energies();
  
  if( !energies || energies->empty() )
    return 0.0f;
  return energies->front();
}

  
float Measurement::gamma_energy_max() const
{
  assert( energy_calibration_ );
  const shared_ptr<const vector<float>> &energies = energy_calibration_->channel_energies();
  
  if( !energies || energies->empty() )
    return 0.0f;
  
  return energies->back();
}


uint32_t Measurement::derived_data_properties() const
{
  return derived_data_properties_;
}


double gamma_integral( const std::shared_ptr<const Measurement> &hist,
                 const float minEnergy, const float maxEnergy )
{
  if( !hist )
    return 0.0;
  
  const double gamma_sum = hist->gamma_integral( minEnergy, maxEnergy );

#if( PERFORM_DEVELOPER_CHECKS )
  /*
  double check_sum = 0.0;
  
  const int lowBin = hist->FindFixBin( minEnergy );
  int highBin = hist->FindFixBin( maxEnergy );
  if( highBin > hist->GetNbinsX() )
    highBin = hist->GetNbinsX();
  
  if( lowBin == highBin )
  {
    const float binWidth = hist->GetBinWidth( lowBin );
    const double frac = (maxEnergy - minEnergy) / binWidth;
    check_sum = frac * hist->GetBinContent( lowBin );
  }else
  {
    if( lowBin > 0 )
    {
      const float lowerLowEdge = hist->GetBinLowEdge( lowBin );
      const float lowerBinWidth = hist->GetBinWidth( lowBin );
      const float lowerUpEdge = lowerLowEdge + lowerBinWidth;
    
      double fracLowBin = 1.0;
      if( minEnergy > lowerLowEdge )
        fracLowBin = (lowerUpEdge - minEnergy) / lowerBinWidth;
    
      check_sum += fracLowBin * hist->GetBinContent( lowBin );
    }//if( lowBin > 0 )
  
    if( highBin > 0 )
    {
      const float upperLowEdge = hist->GetBinLowEdge( highBin );
      const float upperBinWidth = hist->GetBinWidth( highBin );
      const float upperUpEdge = upperLowEdge + upperBinWidth;
    
      double fracUpBin = 1.0;
      if( maxEnergy < upperUpEdge )
        fracUpBin  = (maxEnergy - upperLowEdge) / upperBinWidth;
    
      check_sum += fracUpBin * hist->GetBinContent( highBin );
    }//if( highBin > 0 && lowBin!=highBin )
  
    for( int bin = lowBin + 1; bin < highBin; ++bin )
      check_sum += hist->GetBinContent( bin );
  }//if( lowBin == highBin ) / else
  
  
  if( check_sum != gamma_sum && !IsNan(check_sum) && !IsInf(check_sum)
      && lowBin != highBin )
  {
    char buffer[512];
    snprintf( buffer, sizeof(buffer),
              "Gamma Integral using new method varied from old methodology;"
              " %f (old) vs %f (new); lowBin=%i, highBin=%i" ,
              check_sum, gamma_sum, lowBin, highBin );
    log_developer_error( __func__, buffer );
  }//if( check_sum != gamma_sum )
   */
#endif  //#if( PERFORM_DEVELOPER_CHECKS )

  return gamma_sum;
}//float integral(...)



double Measurement::gamma_integral( float lowerx, float upperx ) const
{
  const auto &channel_energies = energy_calibration_->channel_energies();
      
  if( !channel_energies || !gamma_counts_
      || (channel_energies->size() < 2)
      || (gamma_counts_->size() < 2) )
  {
    return 0.0;
  }

  assert( (gamma_counts_->size() + 1) == channel_energies->size() );
  
  double sum = 0.0;
  const vector<float> &x = *channel_energies;
  const vector<float> &y = *gamma_counts_;
  
  const size_t nchannel = x.size();
  const float maxX = x[nchannel-1];
  
  lowerx = std::min( maxX, std::max( lowerx, x[0] ) );
  upperx = std::max( x[0], std::min( upperx, maxX ) );
  
  if( lowerx == upperx )
    return sum;
  
  if( lowerx > upperx )
    std::swap( lowerx, upperx );
 
  //need to account for edgecase of incase x.size() != y.size()
  const size_t maxchannel = gamma_counts_->size() - 1;
  const size_t lowerChannel = min( find_gamma_channel( lowerx ), maxchannel );
  const size_t upperChannel = min( find_gamma_channel( upperx ), maxchannel );
  
  const float lowerLowEdge = x[lowerChannel];
  const float lowerBinWidth = (lowerChannel < (nchannel-1))
                                      ? x[lowerChannel+1] - x[lowerChannel]
                                      : x[lowerChannel]   - x[lowerChannel-1];
  const float lowerUpEdge = lowerLowEdge + lowerBinWidth;
  
  if( lowerChannel == upperChannel )
  {
    const double frac = (upperx - lowerx) / lowerBinWidth;
    return frac * y[lowerChannel];
  }
  
  const double fracLowBin = (lowerUpEdge - lowerx) / lowerBinWidth;
  sum += fracLowBin * y[lowerChannel];
  
  const float upperLowEdge = x[upperChannel];
  const float upperBinWidth = (upperChannel < (nchannel-1))
                                      ? x[upperChannel+1] - x[upperChannel]
                                      : x[upperChannel]   - x[upperChannel-1];
//  const float upperUpEdge = upperLowEdge + upperBinWidth;
  const double fracUpBin  = (upperx - upperLowEdge) / upperBinWidth;
  sum += fracUpBin * y[upperChannel];

  for( size_t channel = lowerChannel + 1; channel < upperChannel; ++channel )
    sum += y[channel];
  
  return sum;
}//double gamma_integral( const float lowEnergy, const float upEnergy ) const;


double Measurement::gamma_channels_sum( size_t startbin, size_t endbin ) const
{
  double sum = 0.0;
  if( !gamma_counts_ )
    return sum;
  
  const size_t nchannels = gamma_counts_->size();
  
  if( startbin > endbin )
    std::swap( startbin, endbin );
  
  if( startbin >= nchannels )
    return sum;
  
  endbin = std::min( endbin, nchannels-1 );
  
  for( size_t channel = startbin; channel <= endbin; ++channel )
    sum += (*gamma_counts_)[channel];
  
  return sum;
}//double gamma_channels_sum( size_t startbin, size_t endbin ) const;



const char *descriptionText( const SpecUtils::SpectrumType type )
{
  switch( type )
  {
    case SpecUtils::SpectrumType::Foreground:       return "Foreground";
    case SpecUtils::SpectrumType::SecondForeground: return "Secondary";
    case SpecUtils::SpectrumType::Background:       return "Background";
  }//switch( type )
  
  return "";
}//const char *descriptionText( const SpecUtils::SpectrumType type )


const char *suggestedNameEnding( const SaveSpectrumAsType type )
{
  switch( type )
  {
    case SaveSpectrumAsType::Txt:                return "txt";
    case SaveSpectrumAsType::Csv:                return "csv";
    case SaveSpectrumAsType::Pcf:                return "pcf";
    case SaveSpectrumAsType::N42_2006:           return "n42";
    case SaveSpectrumAsType::N42_2012:           return "n42";
    case SaveSpectrumAsType::Chn:                return "chn";
    case SaveSpectrumAsType::SpcBinaryInt:       return "spc";
    case SaveSpectrumAsType::SpcBinaryFloat:     return "spc";
    case SaveSpectrumAsType::SpcAscii:           return "spc";
    case SaveSpectrumAsType::ExploraniumGr130v0: return "dat";
    case SaveSpectrumAsType::ExploraniumGr135v2: return "dat";
    case SaveSpectrumAsType::SpeIaea:            return "spe";
    case SaveSpectrumAsType::Cnf:                return "cnf";
    case SaveSpectrumAsType::Tka:                return "tka";
#if( SpecUtils_ENABLE_D3_CHART )
    case SaveSpectrumAsType::HtmlD3:             return "html";
#endif
#if( SpecUtils_INJA_TEMPLATES )
    case SaveSpectrumAsType::Template:           return "tmplt";
#endif
    case SaveSpectrumAsType::NumTypes:          break;
  }//switch( m_format )
  
  return "";
}//const char *suggestedNameEnding( const SaveSpectrumAsType type )


SpectrumType spectrumTypeFromDescription( const char *descrip )
{
  if( strcmp(descrip,descriptionText(SpecUtils::SpectrumType::Foreground)) == 0 )
    return SpecUtils::SpectrumType::Foreground;
  if( strcmp(descrip,descriptionText(SpecUtils::SpectrumType::SecondForeground)) == 0 )
    return SpecUtils::SpectrumType::SecondForeground;
  if( strcmp(descrip,descriptionText(SpecUtils::SpectrumType::Background)) == 0 )
    return SpecUtils::SpectrumType::Background;

  throw runtime_error( "spectrumTypeFromDescription(...): invalid descrip: "
                        + string(descrip) );
  
  return SpecUtils::SpectrumType::Foreground;
}//SpectrumType spectrumTypeFromDescription( const char *descrip )


const char *descriptionText( const SaveSpectrumAsType type )
{
  switch( type )
  {
    case SaveSpectrumAsType::Txt:                return "TXT";
    case SaveSpectrumAsType::Csv:                return "CSV";
    case SaveSpectrumAsType::Pcf:                return "PCF";
    case SaveSpectrumAsType::N42_2006:           return "2006 N42";
    case SaveSpectrumAsType::N42_2012:           return "2012 N42";
    case SaveSpectrumAsType::Chn:                return "CHN";
    case SaveSpectrumAsType::SpcBinaryInt:       return "Integer SPC";
    case SaveSpectrumAsType::SpcBinaryFloat:     return "Float SPC";
    case SaveSpectrumAsType::SpcAscii:           return "ASCII SPC";
    case SaveSpectrumAsType::ExploraniumGr130v0: return "GR130 DAT";
    case SaveSpectrumAsType::ExploraniumGr135v2: return "GR135v2 DAT";
    case SaveSpectrumAsType::SpeIaea:            return "IAEA SPE";
    case SaveSpectrumAsType::Cnf:                return "CNF";
    case SaveSpectrumAsType::Tka:                return "TKA";
#if( SpecUtils_ENABLE_D3_CHART )
    case SaveSpectrumAsType::HtmlD3:             return "HTML";
#endif
#if( SpecUtils_INJA_TEMPLATES )
    case SaveSpectrumAsType::Template:           return "tmplt";
#endif
    case SaveSpectrumAsType::NumTypes:          return "";
  }
  return "";
}//const char *descriptionText( const SaveSpectrumAsType type )




const std::string &detectorTypeToString( const DetectorType type )
{
  static const string sm_GR135DetectorStr             = "GR135";
  static const string sm_IdentiFinderDetectorStr      = "IdentiFINDER";
  static const string sm_IdentiFinderNGDetectorStr    = "IdentiFINDER-NG";
  static const string sm_IdentiFinderLaBr3DetectorStr = "IdentiFINDER-LaBr3";
  static const string sm_IdentiFinderTungstenStr      = "IdentiFINDER-T";
  static const string sm_IdentiFinderR500NaIStr       = "IdentiFINDER-R500-NaI";
  static const string sm_IdentiFinderR500LaBrStr      = "IdentiFINDER-R500-LaBr3";
  static const string sm_IdentiFinderUnknownStr       = "IdentiFINDER-Unknown";
  static const string sm_DetectiveDetectorStr         = "Detective";
  static const string sm_DetectiveExDetectorStr       = "Detective-EX";
  static const string sm_DetectiveEx100DetectorStr    = "Detective-EX100";
  static const string sm_OrtecIDMPortalDetectorStr    = "Detective-EX200";
  static const string sm_OrtecDetectiveXStr           = "Detective X";
  static const string sm_SAIC8DetectorStr             = "SAIC8";
  static const string sm_Falcon5kDetectorStr          = "Falcon 5000";
  static const string sm_UnknownDetectorStr           = "Unknown";
  static const string sm_MicroDetectiveDetectorStr    = "MicroDetective";
  static const string sm_MicroRaiderDetectorStr       = "MicroRaider";
  static const string sm_InterceptorStr               = "Interceptor";
  static const string sm_Sam940DetectorStr            = "SAM940";
  static const string sm_Sam940Labr3DetectorStr       = "SAM940LaBr3";
  static const string sm_Sam945DetectorStr            = "SAM945";
  static const string sm_Srpm210DetectorStr           = "SRPM-210";
  static const string sm_RIIDEyeNaIStr                = "RIIDEye-NaI";
  static const string sm_RIIDEyeLaBrStr               = "RIIDEye-LaBr3";
  static const string sm_Rsi701DetectorStr            = "RS-701";
  static const string sm_Rsi705DetectorStr            = "RS-705";
  static const string sm_RadHunterNaIDetectorStr      = "RadHunterNaI";
  static const string sm_RadHunterLaBr3DetectorStr    = "RadHunterLaBr3";
  static const string sm_AvidRsiDetectorStr           = "RSI-Unspecified";
  static const string sm_RadEagleNaiDetectorStr       = "RadEagle NaI 3x1";
  static const string sm_RadEagleCeBr2InDetectorStr   = "RadEagle CeBr3 2x1";
  static const string sm_RadEagleCeBr3InDetectorStr   = "RadEagle CeBr3 3x0.8";
  static const string sm_RadEagleLaBrDetectorStr      = "RadEagle LaBr3 2x1";
  static const string sm_RadSeekerNaIStr              = "RadSeeker-CS";
  static const string sm_RadSeekerLaBrStr             = "RadSeeker-CL";
  static const string sm_VerifinderNaI                = "Verifinder-NaI";
  static const string sm_VerifinderLaBr               = "Verifinder-LaBr";
  static const string sm_KromekD3S                    = "Kromek D3S";
  
  
//  GN3, InSpector 1000 LaBr3, Pager-S, SAM-Eagle-LaBr, GR130, SAM-Eagle-NaI-3x3
//  InSpector 1000 NaI, RadPack, SpiR-ID LaBr3, Interceptor, Radseeker, SpiR-ID NaI
//  GR135Plus, LRM, Raider, HRM, LaBr3PNNL, Transpec, Falcon 5000, Ranger
//  MicroDetective, FieldSpec, IdentiFINDER-NG, SAM-935, NaI 3x3, SAM-Eagle-LaBr3

  switch( type )
  {
    case DetectorType::Exploranium:
      return sm_GR135DetectorStr;
    case DetectorType::IdentiFinderNG:
      return sm_IdentiFinderNGDetectorStr;
//  IdentiFinderNG,   //I dont have any examples of this
    case DetectorType::IdentiFinder:
      return sm_IdentiFinderDetectorStr;
    case DetectorType::IdentiFinderLaBr3:
      return sm_IdentiFinderLaBr3DetectorStr;
    case DetectorType::IdentiFinderTungsten:
      return sm_IdentiFinderTungstenStr;
    case DetectorType::IdentiFinderR500NaI:
      return sm_IdentiFinderR500NaIStr;
    case DetectorType::IdentiFinderR500LaBr:
      return sm_IdentiFinderR500LaBrStr;
    case DetectorType::IdentiFinderUnknown:
      return sm_IdentiFinderUnknownStr;
    case DetectorType::DetectiveUnknown:
      return sm_DetectiveDetectorStr;
    case DetectorType::DetectiveEx:
      return sm_DetectiveExDetectorStr;
    case DetectorType::DetectiveEx100:
      return sm_DetectiveEx100DetectorStr;
    case DetectorType::DetectiveEx200:
      return sm_OrtecIDMPortalDetectorStr;
    case DetectorType::DetectiveX:
      return sm_OrtecDetectiveXStr;
    case DetectorType::SAIC8:
      return sm_SAIC8DetectorStr;
    case DetectorType::Falcon5000:
      return sm_Falcon5kDetectorStr;
    case DetectorType::Unknown:
      return sm_UnknownDetectorStr;
    case DetectorType::MicroDetective:
      return sm_MicroDetectiveDetectorStr;
    case DetectorType::MicroRaider:
      return sm_MicroRaiderDetectorStr;
    case DetectorType::Interceptor:
      return sm_InterceptorStr;
    case DetectorType::Sam940:
      return sm_Sam940DetectorStr;
    case DetectorType::Sam945:
      return sm_Sam945DetectorStr;
    case DetectorType::Srpm210:
      return sm_Srpm210DetectorStr;
    case DetectorType::RIIDEyeNaI:
      return sm_RIIDEyeNaIStr;
    case DetectorType::RIIDEyeLaBr:
      return sm_RIIDEyeLaBrStr;
    case DetectorType::Sam940LaBr3:
      return sm_Sam940Labr3DetectorStr;
    case DetectorType::Rsi701:
      return sm_Rsi701DetectorStr;
    case DetectorType::RadHunterNaI:
      return sm_RadHunterNaIDetectorStr;
    case DetectorType::RadHunterLaBr3:
      return sm_RadHunterLaBr3DetectorStr;
    case DetectorType::Rsi705:
      return sm_Rsi705DetectorStr;
    case DetectorType::AvidRsi:
      return sm_AvidRsiDetectorStr;
    case DetectorType::OrtecRadEagleNai:
      return sm_RadEagleNaiDetectorStr;
    case DetectorType::OrtecRadEagleCeBr2Inch:
      return sm_RadEagleCeBr2InDetectorStr;
    case DetectorType::OrtecRadEagleCeBr3Inch:
      return sm_RadEagleCeBr3InDetectorStr;
    case DetectorType::OrtecRadEagleLaBr:
      return sm_RadEagleLaBrDetectorStr;
    case DetectorType::RadSeekerNaI:
      return sm_RadSeekerNaIStr;
    case DetectorType::RadSeekerLaBr:
      return sm_RadSeekerLaBrStr;
    case DetectorType::VerifinderNaI:
      return sm_VerifinderNaI;
    case DetectorType::VerifinderLaBr:
      return sm_VerifinderLaBr;
    case DetectorType::KromekD3S:
      return sm_KromekD3S;
  }//switch( type )

  return sm_UnknownDetectorStr;
}//const std::string &detectorTypeToString( const DetectorType type )


Measurement::Measurement()
{
  reset();
}//Measurement()


size_t Measurement::memmorysize() const
{
  size_t size = sizeof(*this);

  //now we need to take care of all the non-simple objects
  size += detector_name_.capacity()*sizeof(string::value_type);
  size += detector_description_.capacity()*sizeof(string::value_type);

  for( const string &r : remarks_ )
    size += r.capacity()*sizeof(string::value_type);

  size += title_.capacity()*sizeof(string::value_type);

  if( gamma_counts_ )
    size += sizeof(*(gamma_counts_.get())) + gamma_counts_->capacity()*sizeof(float);
  size += neutron_counts_.capacity()*sizeof(float);
      
  size += energy_calibration_->memmorysize();
  
  if( location_ )
    size += location_->memmorysize();
  
  return size;
}//size_t Measurement::memmorysize() const


void Measurement::reset()
{
  live_time_ = 0.0f;
  real_time_ = 0.0f;

  sample_number_ = 1;
  occupied_ = OccupancyStatus::Unknown;
  gamma_count_sum_ = 0.0;
  neutron_counts_sum_ = 0.0;
  
  detector_name_.clear();
  detector_number_ = -1;
  detector_description_.clear();
  quality_status_ = QualityStatus::Missing;

  source_type_       = SourceType::Unknown;

  contained_neutron_ = false;

  remarks_.clear();
  parse_warnings_.clear();
  
  start_time_ = time_point_t{};
  
  energy_calibration_ = std::make_shared<EnergyCalibration>();
  gamma_counts_ = std::make_shared<vector<float> >();  // \TODO: I should test not bothering to place an empty vector in this pointer
  neutron_counts_.clear();
  
  title_.clear();
  
  derived_data_properties_ = 0;
  
  dose_rate_ = exposure_rate_ = -1.0f;
  
  location_.reset();
}//void reset()

  
bool Measurement::has_gps_info() const
{
  return location_
         && location_->geo_location_
         && SpecUtils::valid_longitude(location_->geo_location_->longitude_)
         && SpecUtils::valid_latitude(location_->geo_location_->latitude_);
}
  
  
bool SpecFile::has_gps_info() const
{
  return (SpecUtils::valid_longitude(mean_longitude_)
            && SpecUtils::valid_latitude(mean_latitude_));
}


float Measurement::dose_rate() const
{
  return dose_rate_;
}


float Measurement::exposure_rate() const
{
  return exposure_rate_;
}

  
void Measurement::combine_gamma_channels( const size_t ncombine )
{
  const size_t nchannelorig = gamma_counts_ ? gamma_counts_->size() : size_t(0);
  
  if( (nchannelorig < ncombine) || (ncombine < 2) )
    return;

  assert( energy_calibration_ );
  const auto oldcal = energy_calibration_;
  shared_ptr<EnergyCalibration> newcal;
  if( oldcal && oldcal->valid() && oldcal->num_channels() )
    newcal = energy_cal_combine_channels( *oldcal, ncombine );
  
  if( !newcal )
    newcal = make_shared<EnergyCalibration>();
  
  // We wont just take `nnewchann = newcal->num_channels()` as the calibration could be empty, but
  // the gamma data is not empty.
  const bool evenDivide = !(nchannelorig % ncombine);
  const size_t nnewchann = (nchannelorig / ncombine) + (evenDivide ? 0 : 1);
  
  assert( !newcal->valid() || (newcal->num_channels() == nnewchann) );
  
  // We shouldnt ever encounter the number of channels not matching up; but we'll check, jic, since
  //  its cheap.
  if( newcal->valid() && (newcal->num_channels() != nnewchann) )
  {
#if( PERFORM_DEVELOPER_CHECKS )
    log_developer_error( __func__, "Totally unexpected number of channels logic error" );
#endif
    throw logic_error( "Measurement::combine_gamma_channels: num channels logic error." );
  }
  
#if( PERFORM_DEVELOPER_CHECKS )
  const double pre_gammasum = accumulate( begin(*gamma_counts_), end(*gamma_counts_), double(0.0) );
  const float pre_lower_e = gamma_energy_min();
  const float pre_upper_e = gamma_energy_max();  //(*channel_energies_)[nchannelorig - ncombine];
#endif  //#if( PERFORM_DEVELOPER_CHECKS )
  
  auto newchanneldata = std::make_shared<vector<float> >( nnewchann, 0.0f );
  
  for( size_t i = 0; i < nchannelorig; ++i )
    (*newchanneldata)[i/ncombine] += (*gamma_counts_)[i];
  
  //nchannelorig is std::min( gamma_counts_->size(), channel_energies_->size() )
  //  which practically gamma_counts_->size()==channel_energies_->size(), but
  //  jic
  //for( size_t i = nchannelorig; i < gamma_counts_->size(); ++i )
    //(*newchanneldata)[nnewchann-1] += (*gamma_counts_)[i];
  
  gamma_counts_ = newchanneldata;
  energy_calibration_ = newcal;
  
#if( PERFORM_DEVELOPER_CHECKS )
  const double post_gammasum = accumulate( begin(*gamma_counts_),end(*gamma_counts_), double(0.0) );
  const float post_lower_e = gamma_energy_min();
  const float post_upper_e = gamma_energy_max();  //energy_calibration_->channel_energies()->back()
  
  if( fabs(post_gammasum - pre_gammasum) > (0.00001*std::max(fabs(post_gammasum),fabs(pre_gammasum))) )
  {
    char buffer[512];
    snprintf( buffer, sizeof(buffer),
             "Gamma sum changed from %f to %f while combining channels.",
              pre_gammasum, post_gammasum );
    log_developer_error( __func__, buffer );
  }//if( gamma sum changed )
  
  if( fabs(post_lower_e - pre_lower_e) > 0.0001 )
  {
    char buffer[512];
    snprintf( buffer, sizeof(buffer), "Lower energy of spectrum changed from "
              "%f to %f while combining channels.", pre_lower_e, post_lower_e );
    log_developer_error( __func__, buffer );
  }//if( lower energy changed )
  
  if( fabs(post_upper_e - pre_upper_e) > 0.0001 )
  {
    char buffer[512];
    snprintf( buffer, sizeof(buffer), "Upper energy of spectrum changed from %f"
             " to %f while combining channels.", pre_upper_e, post_upper_e );
    log_developer_error( __func__, buffer );
  }//if( lower energy changed )
  
#endif  //#if( PERFORM_DEVELOPER_CHECKS )
}//void combine_gamma_channels( const size_t nchann )


void SpecFile::add_multimedia_data( const MultimediaData &data )
{
  shared_ptr<const MultimediaData> new_data = make_shared<MultimediaData>( data );
  multimedia_data_.push_back( new_data );
}//void add_multimedia_data( const MultimediaData &data )


size_t SpecFile::do_channel_data_xform( const size_t nchannels,
                std::function< void(std::shared_ptr<Measurement>) > xform )
{
  std::unique_lock<std::recursive_mutex> scoped_lock( mutex_ );
  
  size_t nchanged = 0;
  std::shared_ptr<Measurement> firstcombined;
  
  set<size_t> nchannelset, othernchannel;
  set<EnergyCalibration> othercalibs;
  map<EnergyCalibration, vector<std::shared_ptr<Measurement> > > calibs;
  
  for( size_t i = 0; i < measurements_.size(); ++i )
  {
    std::shared_ptr<Measurement> &m = measurements_[i];
    //    const size_t nchannel = m->num_gamma_channels();
    
    if( !m->gamma_channel_contents()
       || m->gamma_channel_contents()->size() != nchannels )
    {
      if( !!m->gamma_channel_contents() && !m->gamma_channel_contents()->empty())
      {
        othernchannel.insert( m->gamma_channel_contents()->size() );
        assert( m->energy_calibration_ );
        othercalibs.insert( *m->energy_calibration_ );
      }
      
      continue;
    }//if( not a gamma measurement )
    
    xform( m );
    
    assert( m->energy_calibration_ );
    
    auto &same_cals = calibs[*m->energy_calibration_];
    if( same_cals.size() )
      m->set_energy_calibration( same_cals[0]->energy_calibration_ );
    same_cals.push_back( m );
    
    if( m->energy_calibration_->channel_energies() )
      nchannelset.insert( m->energy_calibration_->num_channels() );
    
    ++nchanged;
  }//for( size_t i = 0; i < measurements_.size(); ++i )
  
  //ToDo: better test this function.
  //cerr << "There are calibs.size()=" << calibs.size() << endl;
  //cerr << "There are othercalibs.size()=" << othercalibs.size() << endl;
  
  if( nchanged )
  {
    if( calibs.size() > 1 || othercalibs.size() > 1
       || (calibs.size()==1 && othercalibs.size()==1
           && !((calibs.begin()->first) == (*othercalibs.begin()))) )
    {
      //cerr << "Un-setting properties_flags_ kHasCommonBinning bit" << endl;
      properties_flags_ &= (~kHasCommonBinning);
    }else
    {
      //cerr << "Setting properties_flags_ kHasCommonBinning bit" << endl;
      properties_flags_ |= kHasCommonBinning;
    }
  
    if( (nchannelset.size() > 1) || (othernchannel.size() > 1)
       || (nchannelset.size()==1 && othernchannel.size()==1
           && (*nchannelset.begin())!=(*othernchannel.begin())) )
    {
      //cerr << "Un-setting properties_flags_ kAllSpectraSameNumberChannels bit" << endl;
      properties_flags_ &= (~kAllSpectraSameNumberChannels);
    }else
    {
      //cerr << "Setting properties_flags_ kAllSpectraSameNumberChannels bit" << endl;
      properties_flags_ |= kAllSpectraSameNumberChannels;
    }
  
    modifiedSinceDecode_ = modified_ = true;
  }//if( nchanged )
  
  return nchanged;
}//size_t do_channel_data_xform( const size_t nchannels, const std::function<std::shared_ptr<Measurement> > &xform )


size_t SpecFile::combine_gamma_channels( const size_t ncombine,
                                                const size_t nchannels )
{
  if( ((nchannels % ncombine) != 0) || !nchannels || !ncombine )
    throw runtime_error( "SpecFile::combine_gamma_channels(): invalid input" );
  
  try
  {
    auto xform = [ncombine]( std::shared_ptr<Measurement> m ){ m->combine_gamma_channels(ncombine); };
    return do_channel_data_xform( nchannels, xform );
  }catch( std::exception &e )
  {
    throw runtime_error( "SpecFile::combine_gamma_channels():" + string(e.what()) );
  }
  
  return 0;
}//size_t combine_gamma_channels( const size_t, const size_t )



void SpecFile::combine_gamma_channels( const size_t ncombine,
                             const std::shared_ptr<const Measurement> &meas )
{
  std::unique_lock<std::recursive_mutex> scoped_lock( mutex_ );
  
  std::shared_ptr<Measurement> m = measurement( meas );
  if( !m )
    throw runtime_error( "SpecFile::combine_gamma_channels(): measurement"
                         " passed in is not owned by this SpecFile." );
  
  m->combine_gamma_channels( ncombine );
  
  //Could actually check for a common binning, or try to share channel_energies_
  //  here, but whatever for now.
  if( measurements_.size() > 1 )
  {
    properties_flags_ &= (~kHasCommonBinning);
    properties_flags_ &= (~kAllSpectraSameNumberChannels);
  }//if( measurements_.size() > 1 )
  
  modifiedSinceDecode_ = modified_ = true;
}//void combine_gamma_channels( const int nchann, &meas )


void Measurement::truncate_gamma_channels( const size_t keep_first_channel,
                                          const size_t keep_last_channel,
                                          const bool keep_under_over_flow )
{
  if( !gamma_counts_ || gamma_counts_->empty() )
    return;
  
  const size_t nprevchannel = gamma_counts_->size();
  
  if( keep_last_channel >= nprevchannel )
    throw runtime_error( "truncate_gamma_channels: invalid upper channel." );
  
  if( keep_first_channel > keep_last_channel )
    throw runtime_error( "truncate_gamma_channels: invalid channel range." );
  
  double underflow = 0.0, overflow = 0.0;
  if( keep_under_over_flow )
  {
    for( size_t i = 0; i < keep_first_channel; ++i )
      underflow += (*gamma_counts_)[i];
    for( size_t i = keep_last_channel + 1; i < nprevchannel; ++i )
      overflow += (*gamma_counts_)[i];
  }//if( keep_under_over_flow )
  
  const size_t nnewchannel = 1 + keep_last_channel - keep_first_channel;
  
  std::shared_ptr<vector<float> > newchannelcounts
                            = std::make_shared<vector<float> >(nnewchannel);
  
  for( size_t i = keep_first_channel; i <= keep_last_channel; ++i )
    (*newchannelcounts)[i-keep_first_channel] = (*gamma_counts_)[i];
  
  newchannelcounts->front() += static_cast<float>( underflow );
  newchannelcounts->back()  += static_cast<float>( overflow );

  
#if( PERFORM_DEVELOPER_CHECKS )
  if( keep_under_over_flow )
  {
    const double newsum = std::accumulate( newchannelcounts->begin(),
                                        newchannelcounts->end(), double(0.0) );
    if( fabs(newsum - gamma_count_sum_) > 0.001 )
    {
      char buffer[512];
      snprintf( buffer, sizeof(buffer),
               "Cropping channel counts resulted gamma sum disagreement, "
                "expected new sum to equal old sum, but instead got %f (new) vs"
                " %f (old).", newsum, gamma_count_sum_ );
      log_developer_error( __func__, buffer );
    }
  }//if( keep_under_over_flow )
#endif //#if( PERFORM_DEVELOPER_CHECKS )
  
  
  assert( energy_calibration_ );
  const auto old_cal = energy_calibration_;
  auto newcal = make_shared<EnergyCalibration>();
    
  const int n_remove_front = static_cast<int>( keep_first_channel );
  const auto &old_coefs = old_cal->coefficients();
  const auto &old_dev = old_cal->deviation_pairs();
      
  switch( old_cal->type() )
  {
    case SpecUtils::EnergyCalType::Polynomial:
    case SpecUtils::EnergyCalType::UnspecifiedUsingDefaultPolynomial:
    {
      const auto new_coefs = polynomial_cal_remove_first_channels( n_remove_front, old_coefs );
      newcal->set_polynomial_no_offset_check( nnewchannel, new_coefs, old_dev );
      break;
    }//case Polynomial:
      
    case SpecUtils::EnergyCalType::FullRangeFraction:
    {
      const auto oldpoly = fullrangefraction_coef_to_polynomial( old_coefs, nprevchannel );
      const auto newpoly = polynomial_cal_remove_first_channels( n_remove_front, oldpoly );
      auto newfwf = polynomial_coef_to_fullrangefraction( newpoly, nnewchannel );
      
      if( old_coefs.size() > 4 )
      {
//        const float x = static_cast<float>(i)/static_cast<float>(nbin);
//        const float low_e_coef = (a.size() > 4) ? a[4] : 0.0f;
//        val += low_e_coef / (1.0f+60.0f*x);

        // \TODO: - fix up here, if doable.  I dont think this can be exactly done,
        //  but maybye make it match up at the bottom binning, since this term
        //  only effects low energy.
      }//if( a.size() > 4 )
      
      newcal->set_full_range_fraction( nnewchannel, newfwf, old_dev );
      break;
    }//case FullRangeFraction:
      
    case SpecUtils::EnergyCalType::LowerChannelEdge:
    {
      vector<float> new_energies( nnewchannel + 1, 0.0f );
      for( size_t i = keep_first_channel; i <= keep_last_channel; ++i )
        new_energies.at(i-keep_first_channel) = old_coefs.at(i);
      new_energies[nnewchannel] = old_coefs.at(keep_last_channel+1);
      
      newcal->set_lower_channel_energy( nnewchannel, std::move(new_energies) );
      break;
    }
      
    case SpecUtils::EnergyCalType::InvalidEquationType:
    break;
  }//switch( old_cal->type() )
      
  energy_calibration_ = newcal;
  gamma_counts_ = newchannelcounts;
  
  if( !keep_under_over_flow )
    gamma_count_sum_ = std::accumulate( begin(*gamma_counts_), end(*gamma_counts_), double(0.0) );
  
#if( PERFORM_DEVELOPER_CHECKS )
  if( old_cal->channel_energies() )
  {
    if( !newcal->channel_energies() )
    {
      log_developer_error( __func__, "Old energy calibration had channel energies,"
                                     " but new one doesnt" );
    }else
    {
      for( size_t i = keep_first_channel; i <= keep_last_channel; ++i )
      {
        const float newval = newcal->channel_energies()->at(i-keep_first_channel);
        const float oldval = old_cal->channel_energies()->at(i);
        if( fabs(newval-oldval) > 0.001f )
        {
          char buffer[512];
          snprintf( buffer, sizeof(buffer),
                    "Cropping channel counts resulted in disagreement of channel"
                  " energies by old channel %i which had energy %f but now has"
                    " energy %f (new channel number %i)",
                    int(i), oldval, newval, int(i-keep_first_channel) );
          log_developer_error( __func__, buffer );
          break;
        }//if( fabs(newval-oldval) > 0.001f )
      }//for( size_t i = keep_first_channel; i <= keep_last_channel; ++i )
    }//if( new vcal doesnt have binnig ) / else
  }//if( old_cal->channel_energies() )
#endif  //#if( PERFORM_DEVELOPER_CHECKS )
}//size_t Measurement::truncate_gamma_channels(...)


size_t SpecFile::truncate_gamma_channels( const size_t keep_first_channel,
                               const size_t keep_last_channel,
                               const size_t nchannels,
                               const bool keep_under_over_flow )
{
  try
  {
    auto xform = [=]( std::shared_ptr<Measurement> m ){
      m->truncate_gamma_channels(keep_first_channel, keep_last_channel, keep_under_over_flow);
    };
    
    return do_channel_data_xform( nchannels, xform );
  }catch( std::exception &e )
  {
    throw runtime_error( "SpecFile::truncate_gamma_channels():"
                          + string(e.what()) );
  }
  
  return 0;
}//size_t truncate_gamma_channels(...)


void SpecFile::truncate_gamma_channels( const size_t keep_first_channel,
                             const size_t keep_last_channel,
                             const bool keep_under_over_flow,
                             const std::shared_ptr<const Measurement> &meas )
{
  std::unique_lock<std::recursive_mutex> scoped_lock( mutex_ );
  
  
  std::shared_ptr<Measurement> m = measurement( meas );
  if( !m )
    throw runtime_error( "SpecFile::truncate_gamma_channels(): measurement"
                        " passed in is not owned by this SpecFile." );
  
  m->truncate_gamma_channels( keep_first_channel, keep_last_channel,
                              keep_under_over_flow );
  
  //Could actually check for a common binning, or try to share channel_energies_
  //  here, but whatever for now.
  if( measurements_.size() > 1 )
  {
    properties_flags_ &= (~kHasCommonBinning);
    properties_flags_ &= (~kAllSpectraSameNumberChannels);
  }//if( measurements_.size() > 1 )
  
  modifiedSinceDecode_ = modified_ = true;
}//void SpecFile::truncate_gamma_channels(...)



std::shared_ptr<Measurement> SpecFile::measurement( std::shared_ptr<const Measurement> meas )
{
  std::unique_lock<std::recursive_mutex> scoped_lock( mutex_ );
  
  if( !meas )
    return nullptr;
  
  // TODO: use something like `measurement( meas->sample_number_, meas->detector_number_ )` to speed this lookup up
  
  for( const auto &m : measurements_ )
  {
    if( m == meas )
      return m;
  }//for( const auto &m : measurements_ )
  
  return nullptr;
}//measurement(...)

//set_live_time(...) and set_real_time(...) update both the measurement
//  you pass in, as well as *this.  If measurement is invalid, or not in
//  measurements_, than an exception is thrown.
void SpecFile::set_live_time( const float lt,
                                     std::shared_ptr<const Measurement> meas )
{
  std::unique_lock<std::recursive_mutex> scoped_lock( mutex_ );
  
  std::shared_ptr<Measurement> ptr = measurement( meas );
  if( !ptr )
    throw runtime_error( "SpecFile::set_live_time(...): measurement"
                         " passed in didnt belong to this SpecFile" );

  const float oldLifeTime = meas->live_time();
  ptr->live_time_ = lt;
  gamma_live_time_ += (lt-oldLifeTime);
  modified_ = modifiedSinceDecode_ = true;
}//set_live_time(...)

      
void SpecFile::set_real_time( const float rt, std::shared_ptr<const Measurement> meas )
{
  std::unique_lock<std::recursive_mutex> scoped_lock( mutex_ );
  
  std::shared_ptr<Measurement> ptr = measurement( meas );
  if( !ptr )
    throw runtime_error( "SpecFile::set_real_time(...): measurement"
                         " passed in didnt belong to this SpecFile" );

  const float oldRealTime = ptr->live_time();
  ptr->real_time_ = rt;
  gamma_real_time_ += (rt - oldRealTime);
  modified_ = modifiedSinceDecode_ = true;
}//set_real_time(...)


void SpecFile::add_measurement( std::shared_ptr<Measurement> meas,
                                      const bool doCleanup )
{
  if( !meas )
    return;
  
  vector< std::shared_ptr<Measurement> >::iterator meas_pos;
  
  std::unique_lock<std::recursive_mutex> scoped_lock( mutex_ );
  
  meas_pos = lower_bound( measurements_.begin(), measurements_.end(),
                          meas, &compare_by_derived_sample_det_time );
 
  if( (meas_pos!=measurements_.end()) && ((*meas_pos)==meas) )
    throw runtime_error( "SpecFile::add_measurement: duplicate meas" );
  
  //Making sure detector names/numbers are kept track of here instead of in
  //  cleanup_after_load() makes sure to preserve sample and detector numbers
  //  of the Measurements already in this SpecFile object
  const string &detname = meas->detector_name_;
  vector<std::string>::const_iterator namepos
         = std::find( detector_names_.begin(), detector_names_.end(), detname );
  
  if( namepos == detector_names_.end() )
  {
    detector_names_.push_back( detname );
    int detnum = -1;
    for( const int d : detector_numbers_ )
      detnum = std::max( d, detnum );
    detnum += 1;
    meas->detector_number_ = detnum;
    detector_numbers_.push_back( detnum );
  }else
  {
    const size_t index = namepos - detector_names_.begin();
    meas->detector_number_ = detector_numbers_.at(index);
  }//if( we dont already have a detector with this name ) / else
  
  
  if( meas->contained_neutron_ )
  {
    const auto neutpos
               = std::find( begin(neutron_detector_names_), end(neutron_detector_names_), detname );
    if( neutpos == end(neutron_detector_names_) )
    {
      neutron_detector_names_.push_back( detname );
      std::sort( begin(neutron_detector_names_), end(neutron_detector_names_) );
    }
  }//if( measurement contained neutrons )
  
  if( meas->gamma_counts_ && !meas->gamma_counts_->empty() )
  {
    const auto gammapos
                = std::find( begin(gamma_detector_names_), end(gamma_detector_names_), detname );
    if( gammapos == end(gamma_detector_names_) )
    {
      gamma_detector_names_.push_back( detname );
      std::sort( begin(gamma_detector_names_), end(gamma_detector_names_) );
    }
  }//if( measurement contained gammas )
  
  const int detnum = meas->detector_number_;
  int samplenum = meas->sample_number();
  
  meas_pos = lower_bound( measurements_.begin(), measurements_.end(),
                         std::shared_ptr<Measurement>(),
                         SpecFileLessThan(samplenum, detnum) );
  
  if( meas_pos != measurements_.end()
     && (*meas_pos)->sample_number()==samplenum
     && (*meas_pos)->detector_number()==detnum )
  {
    const int last_sample = (*sample_numbers_.rbegin());
    meas_pos = lower_bound( measurements_.begin(), measurements_.end(),
                            std::shared_ptr<Measurement>(),
                            SpecFileLessThan(last_sample, detnum) );
    if( meas_pos == measurements_.end()
       || (*meas_pos)->sample_number()!=last_sample
       || (*meas_pos)->detector_number()!=detnum  )
    {
      samplenum = last_sample;
    }else
    {
      samplenum = last_sample + 1;
    }
    
    meas->sample_number_ = samplenum;
  }//if( we need to modify the sample number )
  
  sample_numbers_.insert( meas->sample_number_ );
  
  meas_pos = upper_bound( measurements_.begin(), measurements_.end(),
                          meas, &compare_by_derived_sample_det_time );
  
  measurements_.insert( meas_pos, meas );
  
  if( doCleanup )
  {
    cleanup_after_load();
  }else
  {
    gamma_count_sum_    += meas->gamma_count_sum_;
    neutron_counts_sum_ += meas->neutron_counts_sum_;
    gamma_live_time_    += meas->live_time_;
    gamma_real_time_    += meas->real_time_;
    
    sample_to_measurements_.clear();
    for( size_t measn = 0; measn < measurements_.size(); ++measn )
    {
      std::shared_ptr<Measurement> &meas = measurements_[measn];
      sample_to_measurements_[meas->sample_number_].push_back( measn );
    }
  }//if( doCleanup ) / else
  
  modified_ = modifiedSinceDecode_ = true;
}//void add_measurement( std::shared_ptr<Measurement> meas, bool doCleanup )


void SpecFile::remove_measurements( const vector<std::shared_ptr<const Measurement>> &meas )
{
  if( meas.empty() )
    return;
  
  std::unique_lock<std::recursive_mutex> scoped_lock( mutex_ );
  
  const size_t norigmeas = measurements_.size();
  if( meas.size() > norigmeas )
    throw runtime_error( "SpecFile::remove_measurements:"
                        " to many input measurements to remove" );
  
  //This below implementation is targeted for SpecFile's with lots of
  //  measurements_, and empiracally is much faster than commented out
  //  implementation below (which is left in because its a bit 'cleaner')
  vector<bool> keep( norigmeas, true );
  
  for( size_t i = 0; i < meas.size(); ++i )
  {
    const std::shared_ptr<const Measurement> &m = meas[i];
    
    map<int, std::vector<size_t> >::const_iterator iter
    = sample_to_measurements_.find( m->sample_number_ );
    
    if( iter != sample_to_measurements_.end() )
    {
      const vector<size_t> &indexs = iter->second;
      size_t i;
      for( i = 0; i < indexs.size(); ++i )
      {
        if( measurements_[indexs[i]] == m )
        {
          keep[indexs[i]] = false;
          break;
        }
      }//for( size_t i = 0; i < indexs.size(); ++i )
      
      if( i == indexs.size() )
        throw runtime_error( "SpecFile::remove_measurements: invalid meas" );
    }//if( iter != sample_to_measurements_.end() )
  }//for( size_t i = 0; i < meas.size(); ++i )
  
  vector< std::shared_ptr<Measurement> > surviving;
  surviving.reserve( norigmeas - meas.size() );
  for( size_t i = 0; i < norigmeas; ++i )
  {
    if( keep[i] )
      surviving.push_back( measurements_[i] );
  }
  
  measurements_.swap( surviving );
  
  /*
   for( size_t i = 0; i < meas.size(); ++i )
   {
   const std::shared_ptr<const Measurement> &m = meas[i];
   vector< std::shared_ptr<Measurement> >::iterator pos;
   if( measurements_.size() > 100 )
   {
   pos = std::lower_bound( measurements_.begin(), measurements_.end(),
   m, &compare_by_derived_sample_det_time );
   }else
   {
   pos = std::find( measurements_.begin(), measurements_.end(), m );
   }
   
   if( pos == measurements_.end() || ((*pos)!=m) )
   throw runtime_error( "SpecFile::remove_measurements: invalid meas" );
   
   measurements_.erase( pos );
   }
   */
  
  cleanup_after_load();
  modified_ = modifiedSinceDecode_ = true;
}//void remove_measurements( const vector<std::shared_ptr<const Measurement>> meas )


void SpecFile::remove_measurement( std::shared_ptr<const Measurement> meas,
                                         const bool doCleanup )
{
  if( !meas )
    return;
  
  std::unique_lock<std::recursive_mutex> scoped_lock( mutex_ );

  vector< std::shared_ptr<Measurement> >::iterator pos
                = std::find( measurements_.begin(), measurements_.end(), meas );
  
  if( pos == measurements_.end() )
    throw runtime_error( "SpecFile::remove_measurement: invalid meas" );
  
  measurements_.erase( pos );
  
  //Could actually fix up detector_names_, detector_numbers_,
  //  neutron_detector_names_, and gamma_detector_names_
  
  if( doCleanup )
  {
    cleanup_after_load();
  }else
  {
    gamma_count_sum_    -= meas->gamma_count_sum_;
    neutron_counts_sum_ -= meas->neutron_counts_sum_;
    gamma_live_time_    -= meas->live_time_;
    gamma_real_time_    -= meas->real_time_;
    
    sample_numbers_.clear();
    sample_to_measurements_.clear();
    
    //should update detector names and numbers too
    set<string> detectornames;
    
    const size_t nmeas = measurements_.size();
    for( size_t measn = 0; measn < nmeas; ++measn )
    {
      const int samplenum = measurements_[measn]->sample_number_;
      sample_numbers_.insert( samplenum );
      sample_to_measurements_[samplenum].push_back( measn );
      detectornames.insert( measurements_[measn]->detector_name_ );
    }
    
    //check that detectornames matches
    for( size_t i = 0; i < detector_names_.size();  )
    {
      if( !detectornames.count(detector_names_[i]) )
      {
        detector_names_.erase( detector_names_.begin() + i );
        detector_numbers_.erase( detector_numbers_.begin() + i );
        continue;
      }
      
      ++i;
    }//for( size_t i = 0; i < detector_names_.size();  )
  }//if( doCleanup ) / else
  
  modified_ = modifiedSinceDecode_ = true;
}//void remove_measurement( std::shared_ptr<Measurement> meas, bool doCleanup );


void SpecFile::set_start_time( const time_point_t &timestamp,
                    const std::shared_ptr<const Measurement> meas  )
{
  std::unique_lock<std::recursive_mutex> scoped_lock( mutex_ );
  std::shared_ptr<Measurement> ptr = measurement( meas );
  if( !ptr )
    throw runtime_error( "SpecFile::set_start_time(...): measurement"
                        " passed in didnt belong to this SpecFile" );
  
  ptr->set_start_time( timestamp );
  modified_ = modifiedSinceDecode_ = true;
}//set_start_time(...)

void SpecFile::set_remarks( const std::vector<std::string> &remarks,
                 const std::shared_ptr<const Measurement> meas  )
{
  std::unique_lock<std::recursive_mutex> scoped_lock( mutex_ );
  std::shared_ptr<Measurement> ptr = measurement( meas );
  if( !ptr )
    throw runtime_error( "SpecFile::set_remarks(...): measurement"
                        " passed in didnt belong to this SpecFile" );
  
  ptr->set_remarks( remarks );
  modified_ = modifiedSinceDecode_ = true;
}//set_remarks(...)

void SpecFile::set_source_type( const SourceType type,
                                    const std::shared_ptr<const Measurement> meas )
{
  std::unique_lock<std::recursive_mutex> scoped_lock( mutex_ );
  std::shared_ptr<Measurement> ptr = measurement( meas );
  if( !ptr )
    throw runtime_error( "SpecFile::set_source_type(...): measurement"
                        " passed in didnt belong to this SpecFile" );
  
  ptr->set_source_type( type );
  modified_ = modifiedSinceDecode_ = true;
}//set_source_type(...)


void SpecFile::set_position( double longitude, double latitude,
                            time_point_t position_time,
                            const std::shared_ptr<const Measurement> meas )
{
  std::unique_lock<std::recursive_mutex> scoped_lock( mutex_ );
  std::shared_ptr<Measurement> ptr = measurement( meas );
  if( !ptr )
    throw runtime_error( "SpecFile::set_position(...): measurement"
                        " passed in didnt belong to this SpecFile" );
  
  ptr->set_position( longitude, latitude, position_time );
  
  int nGpsCoords = 0;
  mean_latitude_ = mean_longitude_ = 0.0;
  for( auto &meas : measurements_ )
  {
    if( meas->has_gps_info() )
    {
      ++nGpsCoords;
      mean_latitude_ += meas->latitude();
      mean_longitude_ += meas->longitude();
    }
  }//for( auto &meas : measurements_ )
  
  if( nGpsCoords == 0 )
  {
    mean_latitude_ = mean_longitude_ = -999.9;
  }else
  {
    mean_latitude_ /= nGpsCoords;
    mean_longitude_ /= nGpsCoords;
  }//if( !nGpsCoords ) / else
  
  
  modified_ = modifiedSinceDecode_ = true;
}//set_position(...)_


void SpecFile::set_title( const std::string &title,
                                 const std::shared_ptr<const Measurement> meas )
{
  std::unique_lock<std::recursive_mutex> scoped_lock( mutex_ );
  std::shared_ptr<Measurement> ptr = measurement( meas );
  if( !ptr )
    throw runtime_error( "SpecFile::set_title(...): measurement"
                        " passed in didnt belong to this SpecFile" );
  
  ptr->set_title( title );
  
  modified_ = modifiedSinceDecode_ = true;
}//void SpecFile::set_title(...)


void SpecFile::set_contained_neutrons( const bool contained,
                                             const float counts,
                                             const std::shared_ptr<const Measurement> meas )
{
  std::unique_lock<std::recursive_mutex> scoped_lock( mutex_ );
  std::shared_ptr<Measurement> ptr = measurement( meas );
  if( !ptr )
    throw runtime_error( "SpecFile::set_containtained_neutrons(...): "
                        "measurement passed in didnt belong to this "
                        "SpecFile" );
  
  ptr->contained_neutron_ = contained;
  if( contained )
  {
    ptr->neutron_counts_.resize( 1 );
    ptr->neutron_counts_[0] = counts;
    ptr->neutron_counts_sum_ = counts;
  }else
  {
    ptr->neutron_counts_.resize( 0 );
    ptr->neutron_counts_sum_ = 0.0;
  }
  
  modified_ = modifiedSinceDecode_ = true;
}//void set_containtained_neutrons(...)


void SpecFile::set_detectors_analysis( const DetectorAnalysis &ana )
{
  std::unique_lock<std::recursive_mutex> scoped_lock( mutex_ );
  
  const bool newIsEmpty = ana.is_empty();
  
  if( newIsEmpty && !detectors_analysis_ )
    return;
  
  if( newIsEmpty )
    detectors_analysis_.reset();
  else
    detectors_analysis_ = std::make_shared<DetectorAnalysis>( ana );
  
  modified_ = modifiedSinceDecode_ = true;
}//void set_detectors_analysis( const DetectorAnalysis &ana )

void SpecFile::change_detector_name( const string &origname,
                                            const string &newname )
{
  if( origname == newname )
    return;
  
  std::unique_lock<std::recursive_mutex> scoped_lock( mutex_ );
  
  auto pos = find( begin(detector_names_), end(detector_names_), origname );
  if( pos == end(detector_names_) )
    throw runtime_error( "change_detector_name: '" + origname + "'"
                         " not a valid detector name" );
  
  const auto newnamepos = find( begin(detector_names_), end(detector_names_), newname );
  if( newnamepos != end(detector_names_) )
    throw runtime_error( "change_detector_name: '" + newname + "'"
                        " is already a detector name" );
  
  const auto oldindex = pos - begin(detector_names_);
  assert( oldindex >= 0 && oldindex < detector_numbers_.size() );
  const int detnum = detector_numbers_[oldindex];
  
  //Lets keep detector_names_ sorted
  detector_names_.erase( pos );
  detector_numbers_.erase( begin(detector_numbers_) + oldindex );
  
  auto newpos = std::lower_bound( begin(detector_names_), end(detector_names_),  newname );
  assert( newpos==end(detector_names_) || (*newpos != newname) );
  detector_names_.insert( newpos, newname );
  const auto newindex = newpos - begin(detector_names_);
  detector_numbers_.insert( begin(detector_numbers_) + newindex, detnum );
  
  auto gammapos = find( begin(gamma_detector_names_), end(gamma_detector_names_), origname );
  if( gammapos != end(gamma_detector_names_) )
  {
    *gammapos = newname;
    std::sort( begin(gamma_detector_names_), end(gamma_detector_names_) );
  }
  
  auto neutpos = find( begin(neutron_detector_names_), end(neutron_detector_names_), origname );
  if( neutpos != end(neutron_detector_names_) )
  {
    *neutpos = newname;
    std::sort( begin(neutron_detector_names_), end(neutron_detector_names_) );
  }
  
  for( auto &m : measurements_ )
  {
    if( m && (m->detector_name_ == origname) )
      m->detector_name_ = newname;
  }
  
  modified_ = modifiedSinceDecode_ = true;
}//change_detector_name(...)


int SpecFile::occupancy_number_from_remarks() const
{
  std::unique_lock<std::recursive_mutex> scoped_lock( mutex_ );
  
  for( const string &str : remarks_ )
  {
    if( istarts_with( str, "Occupancy number = " ) )
    {
      const string valstr = str.substr( 19 );
      int val;
      if( toInt(valstr,val) )
        return val;
    }else if( istarts_with( str, "OccupancyNumber" ) )
    {
      string valstr = str.substr( 15 );
      size_t pos = valstr.find_first_not_of( " :\t\n\r=" );
      if( pos != string::npos )
      {
        valstr = valstr.substr( pos );
        int val;
        if( toInt(valstr,val) )
          return val;
      }
    }
    
    //if( has "Occupancy number = " )
    
  }//for( const string &str : remarks_ )

  return -1;
}//int occupancy_number_from_remarks() const


std::shared_ptr<const Measurement> SpecFile::measurement( const int sample_number,
                                             const std::string &det_name ) const
{
  std::unique_lock<std::recursive_mutex> scoped_lock( mutex_ );

  vector<string>::const_iterator det_name_iter;
  det_name_iter = find( detector_names_.begin(), detector_names_.end(), det_name );

  if( det_name_iter == detector_names_.end() )
  {
    cerr << "Didnt find detector named '" << det_name
         << "' in detector_names_" << endl;
    return std::shared_ptr<const Measurement>();
  }//if( det_name_iter == detector_names_.end() )

  const size_t det_index = det_name_iter - detector_names_.begin();
  const int detector_number = detector_numbers_[det_index];

  return measurement( sample_number, detector_number );
}//std::shared_ptr<const Measurement> measurement( const int, const string & )



std::shared_ptr<const Measurement> SpecFile::measurement( const int sample_number,
                                               const int detector_number ) const
{
  std::unique_lock<std::recursive_mutex> scoped_lock( mutex_ );

  if( properties_flags_ & kNotSampleDetectorTimeSorted )
  {
    std::map<int, std::vector<size_t> >::const_iterator pos;
    pos = sample_to_measurements_.find( sample_number );
    
    if( pos != sample_to_measurements_.end() )
    {
      const vector<size_t> &indices = pos->second;
      for( const size_t ind : indices )
        if( measurements_[ind]->detector_number_ == detector_number )
          return measurements_[ind];
    }//if( pos != sample_to_measurements_.end() )
    
    return std::shared_ptr<const Measurement>();
  }//if( properties_flags_ & kNotSampleDetectorTimeSorted )
  
  
  std::vector< std::shared_ptr<Measurement> >::const_iterator meas_pos;
  meas_pos = lower_bound( measurements_.begin(), measurements_.end(),
                          std::shared_ptr<Measurement>(),
                          SpecFileLessThan(sample_number, detector_number) );
  if( meas_pos == measurements_.end()
     || (*meas_pos)->sample_number()!=sample_number
     || (*meas_pos)->detector_number()!=detector_number )
  {
    return std::shared_ptr<const Measurement>();
  }//if( meas_pos == measurements_.end() )

  return *meas_pos;

  //Below kept around just incase we want to check the above
//
  //could rely on measurements_ being sorted here
//  for( const auto &meas : measurements_ )
//    if( meas->sample_number_==sample_number && meas->detector_number==detector_number )
//    {
//      assert( meas_pos != measurements_.end() );
//      std::shared_ptr<Measurement> lb = *meas_pos;
//      if( lb.get() != meas.get() )
//      {
//        for( const auto &meas : measurements_ )
//          cout << "\t" << meas->sample_number_ << "\t" << meas->detector_number << endl;
//      }//if( lb.get() != meas.get() )
//      assert( lb.get() == meas.get() );
//      return meas;
//    }
//  cerr << "Didnt find detector " << detector_number << " for sample number "
//       << sample_number_ << endl;
//  return std::shared_ptr<const Measurement>();
}//std::shared_ptr<const Measurement> measurement( const int , onst int )



vector<std::shared_ptr<const Measurement>> SpecFile::sample_measurements( const int sample ) const
{
  std::unique_lock<std::recursive_mutex> scoped_lock( mutex_ );

  vector< std::shared_ptr<const Measurement> > answer;

  std::map<int, std::vector<size_t> >::const_iterator pos;
  pos = sample_to_measurements_.find( sample );

  if( pos != sample_to_measurements_.end() )
  {
    const vector<size_t> &indices = pos->second;
    for( const size_t ind : indices )
      answer.push_back( measurements_.at(ind) );
  }//if( pos != sample_to_measurements_.end() )

  return answer;

  /*
  //get all measurements_ cooresponding to 'sample_number', where
  //  sample_number may not be a zero based index (eg may start at one)
  vector< std::shared_ptr<const Measurement> > answer;

  if( measurements_.empty() )
    return answer;

  //we could relies on measurements being sorted and use lower_bound/upper_bound
  for( const auto &meas : measurements_ )
    if( meas->sample_number_ == sample )
      answer.push_back( meas );

  return answer;
  */
}//vector<const std::shared_ptr<const Measurement>> measurements( const int sample ) const



void Measurement::set_energy_calibration( const std::shared_ptr<const EnergyCalibration> &cal )
{
  if( !cal )
    throw runtime_error( "set_energy_calibration: called with null input" );
      
  if( !gamma_counts_ && (cal->type() != EnergyCalType::InvalidEquationType) )
    throw runtime_error( "set_energy_calibration: Measurement does not contain gamma counts" );
      
  switch( cal->type() )
  {
    case EnergyCalType::Polynomial:
    case EnergyCalType::UnspecifiedUsingDefaultPolynomial:
    case EnergyCalType::FullRangeFraction:
    case EnergyCalType::LowerChannelEdge:
    {
      const bool same_channel = (gamma_counts_->size() == cal->num_channels());
      if( !same_channel )
        throw runtime_error( "set_energy_calibration: calibration has "
                              + std::to_string(cal->num_channels()) + " but there are "
                              + std::to_string(gamma_counts_->size()) + " gamma channels." );
      break;
    }//
    
    case EnergyCalType::InvalidEquationType:
      break;
  }//switch( cal->type() )
                            
                            
  energy_calibration_ = cal;
}//void set_energy_calibration(...)





void Measurement::rebin( const std::shared_ptr<const EnergyCalibration> &cal )
{
  assert( energy_calibration_ );
  if( energy_calibration_->num_channels() < 4 )
    throw std::runtime_error( "Measurement::rebin(): invalid previous energy calibration" );
  
  if( !cal || (cal->num_channels() < 4) )
    throw std::runtime_error( "Measurement::rebin(): invalid new energy calibration" );
      
  const size_t new_nbin = cal->num_channels();
  auto rebinned_gamma_counts = make_shared<vector<float>>(new_nbin);
  
  SpecUtils::rebin_by_lower_edge( *energy_calibration_->channel_energies(),
                                  *gamma_counts_,
                                  *cal->channel_energies(),
                                  *rebinned_gamma_counts );
    
  gamma_counts_ = rebinned_gamma_counts;
  energy_calibration_ = cal;
}//rebin( )


#if( SpecUtils_ENABLE_EQUALITY_CHECKS )
namespace
{
#define compare_field(l,r,f) if( (l.f) != (r.f) ) return (l.f) < (r.f);
  bool compare_DetectorAnalysisResult( const DetectorAnalysisResult &lhs, const DetectorAnalysisResult &rhs )
  {
    compare_field(lhs,rhs,remark_);
    compare_field(lhs,rhs,nuclide_);
    compare_field(lhs,rhs,activity_);
    compare_field(lhs,rhs,nuclide_type_);
    compare_field(lhs,rhs,id_confidence_);
    compare_field(lhs,rhs,distance_);
    compare_field(lhs,rhs,dose_rate_);
    compare_field(lhs,rhs,real_time_);
    //compare_field(lhs,rhs,start_time_);
    compare_field(lhs,rhs,detector_);
    return false;
  };
}//namespace

void DetectorAnalysisResult::equal_enough( const DetectorAnalysisResult &lhs,
                                          const DetectorAnalysisResult &rhs )
{
  vector<string> issues;
  if( lhs.remark_ != rhs.remark_ )
    issues.push_back( "DetectorAnalysisResult remark for LHS ('"
                         + lhs.remark_ + "') doesnt match RHS ('"
                         + rhs.remark_ + "')" );
  if( lhs.nuclide_ != rhs.nuclide_ )
    issues.push_back( "DetectorAnalysisResult nuclide for LHS ('"
                         + lhs.nuclide_ + "') doesnt match RHS ('"
                         + rhs.nuclide_ + "')" );
  if( lhs.nuclide_type_ != rhs.nuclide_type_ )
    issues.push_back( "DetectorAnalysisResult nuclide type for LHS ('"
                         + lhs.nuclide_type_ + "') doesnt match RHS ('"
                         + rhs.nuclide_type_ + "')" );
  if( lhs.id_confidence_ != rhs.id_confidence_ )
    issues.push_back( "DetectorAnalysisResult ID confidence for LHS ('"
                         + lhs.id_confidence_ + "') doesnt match RHS ('"
                         + rhs.id_confidence_ + "')" );
  if( lhs.detector_ != rhs.detector_ )
    issues.push_back( "DetectorAnalysisResult detector for LHS ('"
                         + lhs.detector_ + "') doesnt match RHS ('"
                         + rhs.detector_ + "')" );
  //if( lhs.start_time_ != rhs.start_time_ )
  //  issues.push_back( "DetectorAnalysisResult start time for LHS ("
  //                      + SpecUtils::to_iso_string(lhs.start_time_) + ") doesnt match RHS ("
  //                    + SpecUtils::to_iso_string(rhs.start_time_) + ")" );
  
  char buffer[1024];
  if( fabs(lhs.activity_ - rhs.activity_) > (0.0001*std::max(fabs(lhs.activity_),fabs(rhs.activity_))) )
  {
    snprintf( buffer, sizeof(buffer),
             "DetectorAnalysisResult activity of LHS (%1.8E) doesnt match RHS (%1.8E)",
             lhs.activity_, rhs.activity_ );
    issues.push_back( buffer );
  }
  
  const double dist_diff = fabs(lhs.distance_ - rhs.distance_);
  if( (dist_diff > 0.001) && (dist_diff > 1.0E-5*std::max(fabs(lhs.distance_),fabs(rhs.distance_))) )
  {
    snprintf( buffer, sizeof(buffer),
             "DetectorAnalysisResult distance of LHS (%1.8E) doesnt match RHS (%1.8E)",
             lhs.distance_, rhs.distance_ );
    issues.push_back( buffer );
  }
  
  if( fabs(lhs.dose_rate_ - rhs.dose_rate_) > 0.001 )
  {
    snprintf( buffer, sizeof(buffer),
             "DetectorAnalysisResult dose rate of LHS (%1.8E) doesnt match RHS (%1.8E)",
             lhs.dose_rate_, rhs.dose_rate_ );
    issues.push_back( buffer );
  }
  
  if( fabs(lhs.real_time_ - rhs.real_time_) > 0.001 )
  {
    snprintf( buffer, sizeof(buffer),
             "DetectorAnalysisResult dose rate of LHS (%1.8E) doesnt match RHS (%1.8E)",
             lhs.real_time_, rhs.real_time_ );
    issues.push_back(  buffer );
  }
  
  string error_msg;
  for( const string &msg : issues )
    error_msg += (error_msg.empty() ? "" : "\n") + msg;
  if( !error_msg.empty() )
    throw runtime_error( error_msg );
}//void DetectorAnalysisResult::equal_enough(...)


void DetectorAnalysis::equal_enough( const DetectorAnalysis &lhs,
                                    const DetectorAnalysis &rhs )
{
  char buffer[1024];
  
  vector<string> issues;
  vector<string> lhsremarks, rhsremarks;
  
  for( string remark : lhs.remarks_ )
  {
//    remark.erase( std::remove_if(remark.begin(), remark.end(), [](char c) -> bool { return !(std::isalnum(c) || c==' '); }), remark.end());
    trim( remark );
    ireplace_all( remark, "  ", " " );
    if( remark.size() )
      lhsremarks.push_back( remark );
  }
  
  for( string remark : rhs.remarks_ )
  {
    //    remark.erase( std::remove_if(remark.begin(), remark.end(), [](char c) -> bool { return !(std::isalnum(c) || c==' '); }), remark.end());
    trim( remark );
    ireplace_all( remark, "  ", " " );
    if( remark.size() )
      rhsremarks.push_back( remark );
  }
  
  stable_sort( lhsremarks.begin(), lhsremarks.end() );
  stable_sort( rhsremarks.begin(), rhsremarks.end() );
  
  
  if( lhsremarks.size() != rhsremarks.size() )
  {
    snprintf( buffer, sizeof(buffer),
             "Number of Analysis remarks for LHS (%i) doesnt match RHS %i",
             int(lhsremarks.size()), int(rhsremarks.size()) );
    issues.push_back( buffer );
  }
  
  for( size_t i = 0; i < rhsremarks.size(); ++i )
  {
    const string lhsr = (i < lhsremarks.size()) ? lhsremarks[i] : string();
    const string rhsr = (i < rhsremarks.size()) ? rhsremarks[i] : string();
    
    if( lhsr != rhsr )
    {
      snprintf( buffer, sizeof(buffer),
               "Analysis remark %i for LHS ('%s') doesnt match RHS ('%s')",
               int(i), lhsr.c_str(), rhsr.c_str() );
      issues.push_back( buffer );
    }
  }//for( size_t i = 0; i < rhsremarks.size(); ++i )
  
  auto lhsap = lhs.algorithm_component_versions_;
  auto rhsap = rhs.algorithm_component_versions_;
  
  if( lhsap.size() != rhsap.size() )
  {
    issues.push_back( "Number of analysis algorithm versions for LHS ('"
                        + std::to_string(lhsap.size()) + "') doesnt match RHS ('"
                        + std::to_string(rhsap.size()) + "')" );
  }else
  {
    std::sort( begin(lhsap), end(lhsap) );
    std::sort( begin(rhsap), end(rhsap) );
    for( size_t i = 0; i < lhsap.size(); ++i )
    {
      const pair<string,string> &lhsr = lhsap[i];
      const pair<string,string> &rhssr = rhsap[i];
      
      if( lhsr.first != rhssr.first )
        issues.push_back( "Analysis algorithm version component name for LHS ('"
                         + lhsr.first + "') doesnt match RHS ('"
                         + rhssr.first + "')" );
      if( lhsr.second != rhssr.second )
        issues.push_back( "Analysis algorithm version component version for LHS ('"
                         + lhsr.second + "') doesnt match RHS ('"
                         + rhssr.second + "')" );
    }//for( size_t i = 0; i < rhs.lhsap.size(); ++i )
  }//if( lhsap.size() != rhsap.size() ) / else
  
  if( lhs.algorithm_name_ != rhs.algorithm_name_ )
    issues.push_back( "Analysis algorithm name for LHS ('"
                        + lhs.algorithm_name_ + "') doesnt match RHS ('"
                        + rhs.algorithm_name_ + "')" );
  
  if( lhs.algorithm_creator_ != rhs.algorithm_creator_ )
    issues.push_back( "Analysis algorithm creator for LHS ('"
                        + lhs.algorithm_creator_ + "') doesnt match RHS ('"
                        + rhs.algorithm_creator_ + "')" );
  
  if( lhs.algorithm_description_ != rhs.algorithm_description_ )
    issues.push_back( "Analysis algorithm description for LHS ('"
                        + lhs.algorithm_description_ + "') doesnt match RHS ('"
                        + rhs.algorithm_description_ + "')" );

  if( lhs.analysis_start_time_ != rhs.analysis_start_time_ )
    issues.push_back( "Analysis start time for LHS ('"
                      + SpecUtils::to_iso_string(lhs.analysis_start_time_)
                      + "') doesnt match RHS ('"
                      + SpecUtils::to_iso_string(rhs.analysis_start_time_)
                      + "')" );
  
  
  if( fabs(lhs.analysis_computation_duration_ - rhs.analysis_computation_duration_) > std::numeric_limits<float>::epsilon() )
    issues.push_back( "Analysis duration time for LHS ('"
      + std::to_string(lhs.analysis_computation_duration_)
      + "') doesnt match RHS ('"
      + std::to_string(rhs.analysis_computation_duration_)
      + "')" );
  
  if( lhs.algorithm_result_description_ != rhs.algorithm_result_description_ )
    issues.push_back( "Analysis algorithm result description for LHS ('"
                        + lhs.algorithm_result_description_ + "') doesnt match RHS ('"
                        + rhs.algorithm_result_description_ + "')" );
  
  
  if( lhs.results_.size() != rhs.results_.size() )
  {
    stringstream msg;
    msg << "Different number of analysis results for LHS ("
    << lhs.results_.size() << ") vs RHS (" << rhs.results_.size() << "):"
    << endl;
    
    for( DetectorAnalysisResult l : lhs.results_ )
    {
      msg << "\tLHS Ana Res: rem='" << l.remark_ << "', nuc='"
           << l.nuclide_ << "', dos="
           << l.dose_rate_ << ", act=" << l.activity_
           << ", conf='" << l.id_confidence_ << "'"
           << ", dist=" << l.distance_
           << ", det='" << l.detector_ << "'"
           << endl;
    }
    
    for( DetectorAnalysisResult l : rhs.results_ )
    {
      msg << "\tRHS Ana Res: rem='" << l.remark_ << "', nuc='"
           << l.nuclide_ << "', dos="
           << l.dose_rate_ << ", act=" << l.activity_
           << ", conf='" << l.id_confidence_ << "'"
           << ", dist=" << l.distance_
           << ", det='" << l.detector_ << "'"
           << endl;
    }
    
    issues.push_back( msg.str() );
  }else
  {
    //Ordering of the results is not guaranteed in a round trip, since we use a
    //  single analysis result type, but N42 2012 defines a few different ones.
    vector<DetectorAnalysisResult> rhsres = rhs.results_;
    vector<DetectorAnalysisResult> lhsres = lhs.results_;
    std::sort( lhsres.begin(), lhsres.end(), &compare_DetectorAnalysisResult );
    std::sort( rhsres.begin(), rhsres.end(), &compare_DetectorAnalysisResult );
    
    for( size_t i = 0; i < rhsres.size(); ++i )
    {
      try
      {
        DetectorAnalysisResult::equal_enough( lhsres[i], rhsres[i] );
      }catch( std::exception &e )
      {
        issues.push_back( e.what() );
      }
    }//for( size_t i = 0; i < rhsres.size(); ++i )
  }//if( lhs.results_.size() != rhs.results_.size() ) / else
  
  if( issues.size() )
  {
    string msg;
    for( const string &err : issues )
      msg += (msg.size() ? "\n" : "") + err;
    throw runtime_error( msg );
  }//if( issues.size() )
}//void DetectorAnalysis::equal_enough(...)



void Measurement::equal_enough( const Measurement &lhs, const Measurement &rhs )
{
  char buffer[1024];
  
  vector<string> issues;
  
  //Make sure live time within something reasonable
  const double live_time_diff = fabs( double(lhs.live_time_) - double(rhs.live_time_));
  if( (live_time_diff > (std::max(lhs.live_time_,rhs.live_time_)*1.0E-5)) && (live_time_diff > 1.0E-3) )
  {
    snprintf( buffer, sizeof(buffer),
             "Measurement: Live time of LHS (%1.8E) doesnt match RHS (%1.8E)",
             lhs.live_time_, rhs.live_time_ );
    issues.push_back( buffer );
  }
  
  //Make sure real time within something reasonable
  const double real_time_diff = fabs( double(lhs.real_time_) - double(rhs.real_time_));
  if( (real_time_diff > (std::max(lhs.real_time_,rhs.real_time_)*1.0E-5)) && (real_time_diff > 1.0E-3) )
  {
    snprintf( buffer, sizeof(buffer),
             "Measurement: Real time of LHS (%1.8E) doesnt match RHS (%1.8E); diff=%f",
             lhs.real_time_, rhs.real_time_, real_time_diff );
    issues.push_back( buffer );
  }
  
  if( lhs.contained_neutron_ != rhs.contained_neutron_ )
  {
    snprintf( buffer, sizeof(buffer),
             "Measurement: LHS %s contain neutrons while RHS %s",
             (lhs.contained_neutron_?"did":"did not"),
             (rhs.contained_neutron_?"did":"did not") );
    issues.push_back( buffer );
  }

  if( lhs.sample_number_ != rhs.sample_number_ )
    issues.push_back( "Measurement: LHS sample number some how didnt equal RHS sample number" );
  
  if( lhs.occupied_ != rhs.occupied_ )
  {
    snprintf( buffer, sizeof(buffer),
             "Measurement: Occupied of LHS (%i) different form RHS (%i)",
             int(lhs.occupied_), int(rhs.occupied_) );
    issues.push_back( buffer );
  }
  
  if( fabs(lhs.gamma_count_sum_ - rhs.gamma_count_sum_) > (0.00001*std::max(fabs(lhs.gamma_count_sum_),fabs(rhs.gamma_count_sum_))) )
  {
    snprintf( buffer, sizeof(buffer),
             "Measurement: Gamma count sum of LHS (%1.8E) doesnt match RHS (%1.8E)",
             lhs.gamma_count_sum_, rhs.gamma_count_sum_ );
    issues.push_back( buffer );
  }
  
  if( fabs(lhs.neutron_counts_sum_ - rhs.neutron_counts_sum_) > (0.00001*std::max(fabs(lhs.neutron_counts_sum_),fabs(rhs.neutron_counts_sum_))) )
  {
    snprintf( buffer, sizeof(buffer),
             "Measurement: Neutron count sum of LHS (%1.8E) doesnt match RHS (%1.8E)",
             lhs.neutron_counts_sum_, rhs.neutron_counts_sum_ );
    issues.push_back( buffer );
  }


  if( lhs.detector_name_ != rhs.detector_name_ )
    issues.push_back( "Measurement: Detector name for LHS ('" + lhs.detector_name_
                        + "') doesnt match RHS ('" + rhs.detector_name_ + "')" );

  /*
  if( lhs.detector_number_ != rhs.detector_number_ )
  {
    snprintf( buffer, sizeof(buffer),
             "Detector number of LHS (%i) doesnt match RHS (%i)",
             lhs.detector_number_, rhs.detector_number_ );
   issues.push_back( buffer );
  }
   */

  if( lhs.detector_description_ != rhs.detector_description_
     && rhs.detector_description_!="Gamma and Neutron"
     && ("NaI, " + lhs.detector_description_) != rhs.detector_description_
     && ("LaBr3, " + lhs.detector_description_) != rhs.detector_description_
     && ("unknown, " + lhs.detector_description_) != rhs.detector_description_
     )
  {
    //static std::atomic<int> ntimesprint(0);
    //if( ntimesprint++ < 10 )
    //{
      const string msg = "Measurement: Detector description for LHS ('" + lhs.detector_description_
                      + "') doesnt match RHS ('" + rhs.detector_description_ + "')";
    //  cerr << "Warning check for detector description falure not being enforced: " << msg << endl;
    //}
    issues.push_back( msg );
  }

  if( lhs.quality_status_ != rhs.quality_status_ )
  {
    snprintf( buffer, sizeof(buffer),
             "Measurement: Quality status of LHS (%i) different from RHS (%i)",
             int(lhs.quality_status_), int(rhs.quality_status_) );
    issues.push_back( buffer );
  }
  
  if( lhs.source_type_ != rhs.source_type_ )
  {
    snprintf( buffer, sizeof(buffer),
             "Measurement: Source type of LHS (%i) different from RHS (%i)",
             int(lhs.source_type_), int(rhs.source_type_) );
    issues.push_back( buffer );
  }

  assert( lhs.energy_calibration_ );
  assert( rhs.energy_calibration_ );
  EnergyCalibration::equal_enough( *lhs.energy_calibration_, *rhs.energy_calibration_ );
  
  const set<string> nlhsremarkss( lhs.remarks_.begin(), lhs.remarks_.end() );
  const set<string> nrhsremarkss( rhs.remarks_.begin(), rhs.remarks_.end() );
  
  const vector<string> nlhsremarks( nlhsremarkss.begin(), nlhsremarkss.end() );
  const vector<string> nrhsremarks( nrhsremarkss.begin(), nrhsremarkss.end() );
  
  if( nlhsremarks.size() != nrhsremarks.size() )
  {
    snprintf( buffer, sizeof(buffer),
             "Measurement: Number of remarks in LHS (%i) doesnt match RHS (%i) for sample %i, det '%s'",
             int(nlhsremarks.size()), int(nrhsremarks.size()),
             lhs.sample_number_, lhs.detector_name_.c_str() );

#if( !REQUIRE_REMARKS_COMPARE )
    cerr << buffer << endl;
#endif
    for( size_t i = 0; i < nlhsremarks.size(); ++i )
      cerr << "\tLHS: '" << nlhsremarks[i] << "'" << endl;
    for( size_t i = 0; i < nrhsremarks.size(); ++i )
      cerr << "\tRHS: '" << nrhsremarks[i] << "'" << endl;
    
#if( REQUIRE_REMARKS_COMPARE )
    issues.push_back( buffer );
#else
    cerr << endl;
#endif
  }//if( nlhsremarks.size() != nrhsremarks.size() )
    
  
  for( const string &rhsr : nrhsremarks )
  {
    if( find( begin(nlhsremarks), end(nlhsremarks), rhsr ) == end(nlhsremarks) )
    {
      const string msg = "Measurement: Remark in RHS, but not LHS: " + rhsr;
#if( REQUIRE_REMARKS_COMPARE )
      issues.push_back( msg );
#else
      cerr << msg << endl;
#endif
    }//if( find( begin(nlhsremarks), end(nlhsremarks), rhsr ) == end(nlhsremarks) )
  }//for( const string &rhsr : nrhsremarks )
  
  for( const string &lhsr : nlhsremarks )
  {
    if( find( begin(nrhsremarks), end(nrhsremarks), lhsr ) == end(nrhsremarks) )
    {
      const string msg = "Measurement: Remark in LHS, but not RHS: remark='" + lhsr + "'";
#if( REQUIRE_REMARKS_COMPARE )
      issues.push_back( msg );
#else
      cerr << msg << endl;
#endif
    }
  }//for( const string &lhsr : nlhsremarks )
  
  /*
  for( size_t i = 0; i < std::max(nlhsremarks.size(),nrhsremarks.size()); ++i )
  {
    const string lhsr = (i < nlhsremarks.size()) ? nlhsremarks[i] : string();
    const string rhsr = (i < nrhsremarks.size()) ? nrhsremarks[i] : string();
    
    if( lhsr != rhsr )
    {
      snprintf( buffer, sizeof(buffer),
               "Remark %i in LHS ('%s') doesnt match RHS ('%s')",
               int(i), lhsr.c_str(), rhsr.c_str() );
#if( REQUIRE_REMARKS_COMPARE )
      issues.push_back( buffer );
#else
      cerr << buffer << endl;
#endif
    }//if( lhsr != rhsr )
  }//for( size_t i = 0; i < nlhsremarks.size(); ++i )
  */
  
  const set<string> lhsparsewarns( lhs.parse_warnings_.begin(), lhs.parse_warnings_.end() );
  const set<string> rhsparsewarns( rhs.parse_warnings_.begin(), rhs.parse_warnings_.end() );
  
  const vector<string> lhsparsewarn( lhsparsewarns.begin(), lhsparsewarns.end() );
  const vector<string> rhsparsewarn( rhsparsewarns.begin(), rhsparsewarns.end() );
  
  if( lhsparsewarn.size() != rhsparsewarn.size() )
  {
    snprintf( buffer, sizeof(buffer),
             "Measurement: Number of parse warnings in LHS (%i) doesnt match RHS (%i)",
             int(lhsparsewarn.size()), int(rhsparsewarn.size()) );
    
#if( !REQUIRE_REMARKS_COMPARE )
    cerr << buffer << endl;
#endif
    for( size_t i = 0; i < lhsparsewarn.size(); ++i )
      cerr << "\tLHS: '" << lhsparsewarn[i] << "'" << endl;
    for( size_t i = 0; i < rhsparsewarn.size(); ++i )
      cerr << "\tRHS: '" << rhsparsewarn[i] << "'" << endl;
    
#if( REQUIRE_REMARKS_COMPARE )
    issues.push_back( buffer );
#else
    cerr << buffer << endl;
#endif
  }//if( lhsparsewarn.size() != rhsparsewarn.size() )
  
  
  for( const string &warn : lhsparsewarn )
  {
    if( !rhsparsewarns.count(warn) )
    {
      const string msg = "Measurement: Parse warning in LHS, but not RHS: " + warn;
#if( REQUIRE_REMARKS_COMPARE )
      issues.push_back( msg );
#else
      cerr << msg << endl;
#endif
    }//if( !rhsparsewarns.count(warn) )
  }//for( const string &warn : lhsparsewarn )
  
  
  for( const string &warn : rhsparsewarn )
  {
    if( !lhsparsewarns.count(warn) )
    {
      const string msg = "Measurement: Parse warning in RHS, but not LHS: " + warn;
#if( REQUIRE_REMARKS_COMPARE )
      issues.push_back( msg );
#else
      cerr << msg << endl;
#endif
    }//if( !lhsparsewarns.count(warn) )
  }//for( const string &warn : rhsparsewarn )
  
  /*
  for( size_t i = 0; i < std::max(lhsparsewarn.size(),rhsparsewarn.size()); ++i )
  {
    const string lhsr = (i < lhsparsewarn.size()) ? lhsparsewarn[i] : string();
    const string rhsr = (i < rhsparsewarn.size()) ? rhsparsewarn[i] : string();
    
    if( lhsr != rhsr )
    {
      snprintf( buffer, sizeof(buffer),
               "Parse warning %i in LHS ('%s') doesnt match RHS ('%s')",
               int(i), lhsr.c_str(), rhsr.c_str() );
#if( REQUIRE_REMARKS_COMPARE )
      throw runtime_error( buffer );
#else
      cerr << buffer << endl;
#endif
    }
  }//for( size_t i = 0; i < nlhsremarks.size(); ++i )
  */
  
  
  if( lhs.start_time_ != rhs.start_time_ )
  {
	//For some reason the fractional second differ for some timestamps (including CNF files)
	// on Windows vs *NIX.  I guess let this slide for the moment.
	auto tdiff = lhs.start_time_ - rhs.start_time_;
	if( tdiff < time_point_t::duration::zero() )
		tdiff = -tdiff;
	if( tdiff >  std::chrono::seconds(1) )
    issues.push_back( "Measurement: Start time for LHS ("
                        + SpecUtils::to_iso_string(lhs.start_time_) + ") doesnt match RHS ("
                        + SpecUtils::to_iso_string(rhs.start_time_) + ")" );
  }

  
  if( (!lhs.gamma_counts_) != (!rhs.gamma_counts_) )
  {
    snprintf( buffer, sizeof(buffer), "Measurement: Gamma counts availability for LHS (%s)"
             " doesnt match RHS (%s)",
             (!lhs.gamma_counts_?"missing":"available"),
             (!rhs.gamma_counts_?"missing":"available") );
    issues.push_back( buffer );
  }
  
  if( !!lhs.gamma_counts_ )
  {
    if( lhs.gamma_counts_->size() != rhs.gamma_counts_->size() )
    {
      snprintf( buffer, sizeof(buffer),
               "Measurement: Number of gamma channels of LHS (%i) doesnt match RHS (%i)",
               int(lhs.gamma_counts_->size()),
               int(rhs.gamma_counts_->size()) );
      issues.push_back( buffer );
    }else
    {
      size_t num_channel_warnings = 0;
      for( size_t i = 0; i < lhs.gamma_counts_->size(); ++i )
      {
        const float a = lhs.gamma_counts_->at(i);
        const float b = rhs.gamma_counts_->at(i);
        if( fabs(a-b) > 1.0E-6*std::max( fabs(a), fabs(b) ) )
        {
          cerr << "LHS:";
          for( size_t j = (i>4) ? i-4: 0; j < lhs.gamma_counts_->size() && j < (i+5); ++j )
          {
            if( i==j ) cerr << "__";
            cerr << lhs.gamma_counts_->at(j);
            if( i==j ) cerr << "__, ";
            else cerr << ", ";
          }
          cerr << endl;
          
          cerr << "RHS:";
          for( size_t j = (i>4) ? i-4: 0; j < rhs.gamma_counts_->size() && j < (i+5); ++j )
          {
            if( i==j ) cerr << "__";
            cerr << rhs.gamma_counts_->at(j);
            if( i==j ) cerr << "__, ";
            else cerr << ", ";
          }
          cerr << endl;
          
          num_channel_warnings += 1;
          if( num_channel_warnings == 5 )
          {
            issues.push_back( "Measurement: There are additional channel that doent match, but error messages will be suppressed." );
            break;
          }else if( num_channel_warnings < 5 )
          {
            snprintf( buffer, sizeof(buffer),
                     "Measurement: Counts in gamma channel %i of LHS (%1.8E) doesnt match RHS (%1.8E)",
                     int(i), lhs.gamma_counts_->at(i),
                     rhs.gamma_counts_->at(i) );
            issues.push_back( buffer );
          }
        }//if( fabs(a-b) > 1.0E-6*std::max( fabs(a), fabs(b) ) )
      }//for( size_t i = 0; i < lhs.gamma_counts_->size(); ++i )
    }//if( lhs.gamma_counts_->size() != rhs.gamma_counts_->size() ) / else
  }//if( !!channel_energies_ )
  
  if( lhs.neutron_counts_.size() != rhs.neutron_counts_.size() )
  {
    snprintf( buffer, sizeof(buffer),
             "Measurement: Number of neutron channels of LHS (%i) doesnt match RHS (%i)",
             int(lhs.neutron_counts_.size()),
             int(rhs.neutron_counts_.size()) );
    issues.push_back( buffer );
  }else
  {
    for( size_t i = 0; i < lhs.neutron_counts_.size(); ++i )
    {
      if( fabs(lhs.neutron_counts_[i] - rhs.neutron_counts_[i] ) > (0.0001*std::max(fabs(lhs.neutron_counts_[i]),fabs(rhs.neutron_counts_[i]))) )
      {
        snprintf( buffer, sizeof(buffer),
                 "Measurement: Counts in neutron channel %i of LHS (%1.8E) doesnt match RHS (%1.8E)",
                 int(i), lhs.neutron_counts_[i],
                 rhs.neutron_counts_[i] );
        issues.push_back( buffer );
      }
    }//for( size_t i = 0; i < lhs.neutron_counts_.size(); ++i )
  }//if( lhs.neutron_counts_.size() != rhs.neutron_counts_.size() ) / else
  

  if( lhs.title_ != rhs.title_ )
    issues.push_back( "Measurement: Title for LHS ('" + lhs.title_
                        + "') doesnt match RHS ('" + rhs.title_ + "')" );
  
  uint32_t lhs_deriv_props = lhs.derived_data_properties_;
  uint32_t rhs_deriv_props = rhs.derived_data_properties_;
  if( lhs_deriv_props != rhs_deriv_props )
  {
    if( rhs.source_type_ == SourceType::Background )
      rhs_deriv_props |= static_cast<uint32_t>(DerivedDataProperties::IsBackground);
    
    if( lhs.source_type_ == SourceType::Background )
      lhs_deriv_props |= static_cast<uint32_t>(DerivedDataProperties::IsBackground);
  }//if( lhs_deriv_props != rhs_deriv_props )
  
  if( lhs_deriv_props != rhs_deriv_props )
  {
    auto list_of_deriv_props = []( const uint32_t val ) -> string {
      const vector<pair<DerivedDataProperties,string>> props{
        {DerivedDataProperties::IsDerived,"IsDerived"},
        {DerivedDataProperties::ItemOfInterestSum,"ItemOfInterestSum"},
        {DerivedDataProperties::UsedForAnalysis,"UsedForAnalysis"},
        {DerivedDataProperties::ProcessedFurther,"ProcessedFurther"},
        {DerivedDataProperties::BackgroundSubtracted,"BackgroundSubtracted"},
        {DerivedDataProperties::IsBackground,"IsBackground"}
      };
      
      if( val == 0 )
        return "{none}";
      
      string answer = "{";
      for( const auto i : props )
      {
        if( val & static_cast<uint32_t>(i.first) )
          answer += ((answer.size() > 3) ? ", " : "") + i.second;
      }
      answer += "}";
      
      return answer;
    };//enum class DerivedDataProperties
    
    issues.push_back( "Measurement: Derived data flags for LHS ('"
                        + list_of_deriv_props(lhs.derived_data_properties_)
                        + "') doesnt match RHS ('"
                        + list_of_deriv_props(rhs.derived_data_properties_) + "')" );
  }//if( lhs.derived_data_properties_ != rhs.derived_data_properties_ )
  
  const float max_dose_rate = std::max( lhs.dose_rate_, rhs.dose_rate_ );
  if( ((lhs.dose_rate_ >= 0) != (rhs.dose_rate_ >= 0))
     || ((lhs.dose_rate_ >= 0)
        && (fabs(lhs.dose_rate_ - rhs.dose_rate_ ) > (0.000001*max_dose_rate)) ) )
  {
    issues.push_back( "Measurement: The dose rate of LHS is " + std::to_string(lhs.dose_rate_)
                        + " while RHS is " + std::to_string(rhs.dose_rate_) );
  }
  
  if( ((lhs.exposure_rate_ >= 0) != (rhs.exposure_rate_ >= 0))
     || ((lhs.exposure_rate_ >= 0) && (fabs(lhs.exposure_rate_ - rhs.exposure_rate_) > 0.00001)))
  {
    issues.push_back( "Measurement: The exposure rate of LHS is " + std::to_string(lhs.exposure_rate_)
                     + " while RHS is " + std::to_string(rhs.exposure_rate_) );
  }
  
  if( (!lhs.location_) != (!rhs.location_) )
  {
    issues.push_back( "Measurement: The "
                     + string(lhs.location_ ? "LHS" : "RHS")
                     + " LocationState info, but "
                     + string(lhs.location_ ? "RHS" : "LHS")
                     + " does not." );
  }else if( lhs.location_ )
  {
    assert( rhs.location_ );
    try
    {
      LocationState::equal_enough( *lhs.location_, *rhs.location_ );
    }catch( std::exception &e )
    {
      issues.push_back( e.what() );
    }
  }//if( (!lhs.location_) != (!rhs.location_) ) / else
  
  string error_msg;
  for( const string &m : issues )
    error_msg += (error_msg.empty() ? "" : "\n") + m;
  
  if( !error_msg.empty() )
    throw runtime_error( error_msg );
}//void equal_enough( const Measurement &lhs, const Measurement &rhs )


void SpecFile::equal_enough( const SpecFile &lhs, const SpecFile &rhs )
{
  std::lock( lhs.mutex_, rhs.mutex_ );
  std::unique_lock<std::recursive_mutex> lhs_lock( lhs.mutex_, std::adopt_lock_t() );
  std::unique_lock<std::recursive_mutex> rhs_lock( rhs.mutex_, std::adopt_lock_t() );

  char buffer[8*1024];
  vector<string> issues;
  
  const double live_time_diff = fabs( double(lhs.gamma_live_time_) - double(rhs.gamma_live_time_));
  if( (live_time_diff > (std::max(lhs.gamma_live_time_,rhs.gamma_live_time_)*1.0E-5)) && (live_time_diff > 1.0E-3) )
  {
    snprintf( buffer, sizeof(buffer),
              "SpecFile: Live time of LHS (%1.8E) doesnt match RHS (%1.8E)",
             lhs.gamma_live_time_, rhs.gamma_live_time_ );
    issues.push_back( buffer );
  }
  
  
  const double real_time_diff = fabs( double(lhs.gamma_real_time_) - double(rhs.gamma_real_time_));
  if( (real_time_diff > (std::max(lhs.gamma_real_time_,rhs.gamma_real_time_)*1.0E-5)) && (real_time_diff > 1.0E-3) )
  {
    snprintf( buffer, sizeof(buffer),
             "SpecFile: Real time of LHS (%1.8E) doesnt match RHS (%1.8E)",
             lhs.gamma_real_time_, rhs.gamma_real_time_ );
    issues.push_back( buffer );
  }
  
  const double gamma_sum_diff = fabs(lhs.gamma_count_sum_ - rhs.gamma_count_sum_);
  const double max_gamma_sum = std::max(fabs(lhs.gamma_count_sum_), fabs(rhs.gamma_count_sum_));
  if( gamma_sum_diff > 0.1 || gamma_sum_diff > 1.0E-6*max_gamma_sum )
  {
    snprintf( buffer, sizeof(buffer),
             "SpecFile: Gamma sum of LHS (%1.8E) doesnt match RHS (%1.8E)",
             lhs.gamma_count_sum_, rhs.gamma_count_sum_ );
    issues.push_back( buffer );
  }
  
  if( fabs(lhs.neutron_counts_sum_ - rhs.neutron_counts_sum_) > 0.01 )
  {
    snprintf( buffer, sizeof(buffer),
             "SpecFile: Neutron sum of LHS (%1.8E) doesnt match RHS (%1.8E)",
             lhs.neutron_counts_sum_, rhs.neutron_counts_sum_ );
    issues.push_back( buffer );
  }
  
  if( lhs.filename_ != rhs.filename_ )
    issues.push_back( "SpecFile: Filename of LHS (" + lhs.filename_
                         + ") doenst match RHS (" + rhs.filename_ + ")" );
  
  if( lhs.detector_names_.size() != rhs.detector_names_.size() )
  {
    string message = "SpecFile: Number of detector names of LHS ("
                     + to_string(lhs.detector_names_.size()) + ": ";
    for( size_t i = 0; i < lhs.detector_names_.size(); ++i )
      message += (i ? ", '" : "'") + lhs.detector_names_[i] + "'";
    message += ") doesnt match RHS (" + to_string(rhs.detector_names_.size()) + ": ";
    for( size_t i = 0; i < rhs.detector_names_.size(); ++i )
      message += (i ? ", '" : "'") + rhs.detector_names_[i] + "'";
    message += ")";
    
    issues.push_back( message );
  }else
  {
    
    const set<string> lhsnames( lhs.detector_names_.begin(),
                               lhs.detector_names_.end() );
    const set<string> rhsnames( rhs.detector_names_.begin(),
                               rhs.detector_names_.end() );
    
    if( lhsnames != rhsnames )
    {
      string lhsnamesstr, rhsnamesstr;
      for( size_t i = 0; i < lhs.detector_names_.size(); ++i )
        lhsnamesstr += (i ? ", " : "") + lhs.detector_names_[i];
      for( size_t i = 0; i < rhs.detector_names_.size(); ++i )
        rhsnamesstr += (i ? ", " : "") + rhs.detector_names_[i];
      
      issues.push_back( "SpecFile: Detector names do not match for LHS ({"
                          + lhsnamesstr + "}) and RHS ({" + rhsnamesstr + "})" );
    }
  }//if( lhs.detector_names_.size() != rhs.detector_names_.size() ) / else
 
  
  if( lhs.detector_numbers_.size() != rhs.detector_numbers_.size()
      || lhs.detector_numbers_.size() != lhs.detector_names_.size() )
    issues.push_back( "SpecFile: Improper number of detector numbers - wtf" );
  
  //Ehh, I guess since detector numbers are an internal only thing (and we
  //  should get rid of them anyway), lets not test this anymore.
  /*
  for( size_t i = 0; i < lhs.detector_names_.size(); ++i )
  {
    const size_t pos = std::find( rhs.detector_names_.begin(),
                                  rhs.detector_names_.end(),
                                  lhs.detector_names_[i] )
                       - rhs.detector_names_.begin();
    if( lhs.detector_numbers_[i] != rhs.detector_numbers_[pos] )
    {
      stringstream msg;
      msg << "SpecFile: Detector number for detector '" << lhs.detector_names_[i] << " dont match.\n\tLHS->[";
      for( size_t i = 0; i < lhs.detector_names_.size() && i < lhs.detector_numbers_.size(); ++i )
        msg << "{" << lhs.detector_names_[i] << "=" << lhs.detector_numbers_[i] << "}, ";
      msg << "]\n\tRHS->[";
      for( size_t i = 0; i < rhs.detector_names_.size() && i < rhs.detector_numbers_.size(); ++i )
        msg << "{" << rhs.detector_names_[i] << "=" << rhs.detector_numbers_[i] << "}, ";
      msg << "]";
      
      throw runtime_error( msg.str() );
    }
  }//for( size_t i = 0; i < lhs.detector_names_.size(); ++i )
  */
  
  
  if( lhs.gamma_detector_names_.size() != rhs.gamma_detector_names_.size() )
  {
    snprintf( buffer, sizeof(buffer),
             "SpecFile: Number of gamma detector names of LHS (%i) doesnt match RHS (%i)",
             int(lhs.gamma_detector_names_.size()),
             int(rhs.gamma_detector_names_.size()) );
    issues.push_back( buffer );
  }else
  {
    
    const set<string> glhsnames( begin(lhs.gamma_detector_names_), end(lhs.gamma_detector_names_) );
    const set<string> grhsnames( begin(rhs.gamma_detector_names_), end(rhs.gamma_detector_names_) );
    
    if( glhsnames != grhsnames )
      issues.push_back( "SpecFile: Gamma detector names dont match for LHS and RHS" );
  }//if( lhs.gamma_detector_names_.size() != rhs.gamma_detector_names_.size() ) / else
  
  
  if( lhs.neutron_detector_names_.size() != rhs.neutron_detector_names_.size() )
  {
    snprintf( buffer, sizeof(buffer),
             "SpecFile: Number of neutron detector names of LHS (%i) doesnt match RHS (%i)",
             int(lhs.neutron_detector_names_.size()),
             int(rhs.neutron_detector_names_.size()) );
    issues.push_back( buffer );
  }else
  {
    
    const set<string> nlhsnames( begin(lhs.neutron_detector_names_),
                                end(lhs.neutron_detector_names_) );
    const set<string> nrhsnames( begin(rhs.neutron_detector_names_),
                                end(rhs.neutron_detector_names_) );
    
    if( nlhsnames != nrhsnames )
      issues.push_back( "SpecFile: Neutron detector names dont match for LHS and RHS" );
  }//if( lhs.neutron_detector_names_.size() != rhs.neutron_detector_names_.size() ) / else
  
  if( lhs.lane_number_ != rhs.lane_number_ )
  {
    snprintf( buffer, sizeof(buffer),
             "SpecFile: Lane number of LHS (%i) doesnt match RHS (%i)",
             lhs.lane_number_, rhs.lane_number_ );
    issues.push_back( buffer );
  }
  
  if( lhs.measurement_location_name_ != rhs.measurement_location_name_ )
    issues.push_back( "SpecFile: Measurement location name of LHS ('"
                         + lhs.measurement_location_name_
                         + "') doesnt match RHS ('"
                         + rhs.measurement_location_name_ + "')" );
  
  if( lhs.inspection_ != rhs.inspection_ )
    issues.push_back( "SpecFile: Inspection of LHS ('" + lhs.inspection_
                        + "') doesnt match RHS ('" + rhs.inspection_ + "')" );

  string leftoperator = lhs.measurement_operator_;
  string rightoperator = rhs.measurement_operator_;
  ireplace_all( leftoperator, "\t", " " );
  ireplace_all( leftoperator, "  ", " " );
  trim( leftoperator );
  ireplace_all( rightoperator, "\t", " " );
  ireplace_all( rightoperator, "  ", " " );
  trim( rightoperator );
  
  if( leftoperator != rightoperator )
    issues.push_back( "SpecFile: Measurement operator of LHS ('"
                         + lhs.measurement_operator_ + "') doesnt match RHS ('"
                         + rhs.measurement_operator_ + ")" );

  if( lhs.sample_numbers_.size() != rhs.sample_numbers_.size() )
  {
    /*
    cout << "lhs.measurements_.size()=" << lhs.measurements_.size() << endl;
    cout << "rhs.measurements_.size()=" << rhs.measurements_.size() << endl;
    
    for( size_t i = 0; i < lhs.measurements_.size(); ++i )
    {
      cout << "LHS: DetName=" << lhs.measurements_[i]->detector_name_
          << " {" << lhs.measurements_[i]->sample_number_
          << "," << lhs.measurements_[i]->detector_number_ << "}"
           << ", SumGamma=" << lhs.measurements_[i]->gamma_count_sum_
           << ", SumNeutron=" << lhs.measurements_[i]->neutron_counts_sum_
           << ", LiveTime=" << lhs.measurements_[i]->live_time_
           << ", RealTime=" << lhs.measurements_[i]->real_time_
           << ", StarTime=" << lhs.measurements_[i]->start_time_
      << endl;
    }
    
    for( size_t i = 0; i < rhs.measurements_.size(); ++i )
    {
      cout << "RHS: DetName=" << rhs.measurements_[i]->detector_name_
      << " {" << rhs.measurements_[i]->sample_number_
               << "," << rhs.measurements_[i]->detector_number_ << "}"
      << ", SumGamma=" << rhs.measurements_[i]->gamma_count_sum_
      << ", SumNeutron=" << rhs.measurements_[i]->neutron_counts_sum_
      << ", LiveTime=" << rhs.measurements_[i]->live_time_
      << ", RealTime=" << rhs.measurements_[i]->real_time_
      << ", StarTime=" << rhs.measurements_[i]->start_time_
      << endl;
    }
     */
    
    snprintf( buffer, sizeof(buffer),
             "SpecFile: Number of sample numbers in LHS (%i) doesnt match RHS (%i)",
             int(lhs.sample_numbers_.size()), int(rhs.sample_numbers_.size()) );
    issues.push_back( buffer );
  }else
  {
    if( lhs.sample_numbers_ != rhs.sample_numbers_ )
    {
      stringstream lhssamples, rhssamples;
      for( auto sample : lhs.sample_numbers_ )
        lhssamples << (sample==(*lhs.sample_numbers_.begin()) ? "":",") << sample;
      for( auto sample : rhs.sample_numbers_ )
        rhssamples << (sample== (*rhs.sample_numbers_.begin()) ? "":",") << sample;
      issues.push_back( "SpecFile: Sample numbers of RHS (" + rhssamples.str()
                          + ") and LHS (" + lhssamples.str() + ") doesnt match" );
    }
  }//if( lhs.sample_numbers_.size() != rhs.sample_numbers_.size() )
  
  if( lhs.detector_type_ != rhs.detector_type_ )
  {
    snprintf( buffer, sizeof(buffer),
             "SpecFile: LHS detector type (%i - %s) doesnt match RHS (%i - %s)",
             int(lhs.detector_type_), detectorTypeToString(lhs.detector_type_).c_str(),
             int(rhs.detector_type_), detectorTypeToString(rhs.detector_type_).c_str() );
    issues.push_back( buffer );
  }
  
  string lhsinst = convert_n42_instrument_type_from_2006_to_2012( lhs.instrument_type_ );
  string rhsinst = convert_n42_instrument_type_from_2006_to_2012( rhs.instrument_type_ );
  if( lhsinst != rhsinst )
  {
    issues.push_back( "SpecFile: Instrument type of LHS ('" + lhs.instrument_type_
                    + "') doesnt match RHS ('" + rhs.instrument_type_ + "')" );
  }
  
  if( lhs.manufacturer_ != rhs.manufacturer_ )
    issues.push_back( "SpecFile: Manufacturer of LHS ('" + lhs.manufacturer_
                        + "') doesnt match RHS ('" + rhs.manufacturer_ + "')" );
  
  if( lhs.instrument_model_ != rhs.instrument_model_ )
    issues.push_back( "SpecFile: Instrument model of LHS ('" + lhs.instrument_model_
                    + "') doesnt match RHS ('" + rhs.instrument_model_ + "')" );
  
  if( lhs.instrument_id_ != rhs.instrument_id_ )
    issues.push_back( "SpecFile: Instrument ID model of LHS ('" + lhs.instrument_id_
                       + "') doesnt match RHS ('" + rhs.instrument_id_ + "')" );
  
  
  if( fabs(lhs.mean_latitude_ - rhs.mean_latitude_) > 0.000001 )
  {
    snprintf( buffer, sizeof(buffer),
             "SpecFile: Mean latitude of LHS (%1.8E) doesnt match RHS (%1.8E)",
             lhs.mean_latitude_, rhs.mean_latitude_ );
    issues.push_back( buffer );
  }

  if( fabs(lhs.mean_longitude_ - rhs.mean_longitude_) > 0.000001 )
  {
    snprintf( buffer, sizeof(buffer),
             "SpecFile: Mean longitude of LHS (%1.8E) doesnt match RHS (%1.8E)",
             lhs.mean_longitude_, rhs.mean_longitude_ );
    issues.push_back( buffer );
  }

  if( lhs.properties_flags_ != rhs.properties_flags_ )
  {
    string failingBits;
    auto testBitEqual = [&lhs,&rhs,&failingBits]( MeasurementProperties p, const string label ) {
      if( (lhs.properties_flags_ & p) != (rhs.properties_flags_ & p) ) {
        failingBits += failingBits.empty() ? "": ", ";
        failingBits += (lhs.properties_flags_ & p) ? "LHS" : "RHS";
        failingBits += " has " + label;
      }
    };
    
    testBitEqual( kPassthroughOrSearchMode, "kPassthroughOrSearchMode");
    testBitEqual( kHasCommonBinning, "kHasCommonBinning");
    testBitEqual( kRebinnedToCommonBinning, "kRebinnedToCommonBinning");
    testBitEqual( kAllSpectraSameNumberChannels, "kAllSpectraSameNumberChannels");
    testBitEqual( kNotTimeSortedOrder, "kNotTimeSortedOrder");
    testBitEqual( kNotSampleDetectorTimeSorted, "kNotSampleDetectorTimeSorted");
    testBitEqual( kNotUniqueSampleDetectorNumbers, "kNotUniqueSampleDetectorNumbers" );
    
    snprintf( buffer, sizeof(buffer),
             "SpecFile: Properties flags of LHS (%x) doesnt match RHS (%x) (Failing bits: %s)",
             static_cast<unsigned int>(lhs.properties_flags_),
             static_cast<unsigned int>(rhs.properties_flags_),
             failingBits.c_str() );
    
    issues.push_back( buffer );
  }
  
  for( const int sample : lhs.sample_numbers_ )
  {
    for( const string detname : lhs.detector_names_ )
    {
      std::shared_ptr<const Measurement> lhsptr = lhs.measurement( sample, detname );
      std::shared_ptr<const Measurement> rhsptr = rhs.measurement( sample, detname );
      
      if( (!lhsptr) != (!rhsptr) )
      {
        snprintf( buffer, sizeof(buffer), "SpecFile: Measurement availability for LHS (%s)"
                 " doesnt match RHS (%s) for sample %i and detector name %s",
              (!lhsptr?"missing":"available"), (!rhsptr?"missing":"available"),
              sample, detname.c_str() );
        issues.push_back( buffer );
      }
      
      if( !lhsptr || !rhsptr )
        continue;
      
      try
      {
        Measurement::equal_enough( *lhsptr, *rhsptr );
      }catch( std::exception &e )
      {
        vector<string> error_msgs;
        split( error_msgs, e.what(), "\n" );
        const string msg_prefix = "SpecFile: Sample " + to_string(sample) + ", Detector name " + detname + ": ";
        for( const string &msg : error_msgs )
          issues.push_back( msg_prefix + msg );
      }
    }//for( const int detnum : lhs.detector_numbers_ )
  }//for( const int sample : lhs.sample_numbers_ )
  
  if( (!lhs.detectors_analysis_) != (!rhs.detectors_analysis_) )
  {
    snprintf( buffer, sizeof(buffer), "SpecFile: Detector analysis avaialblity for LHS (%s)"
             " doesnt match RHS (%s)",
             (!lhs.detectors_analysis_?"missing":"available"),
             (!rhs.detectors_analysis_?"missing":"available") );
    issues.push_back( buffer );
  }
  
  vector<string> nlhsremarkss, nrhsremarkss;
  for( string r : lhs.remarks_ )
  {
    while( r.find("  ") != string::npos )
      ireplace_all( r, "  ", " " );
    
    if( !starts_with(r,"N42 file created by") )
      nlhsremarkss.push_back( r );
  }
  
  for( string r : rhs.remarks_ )
  {
    while( r.find("  ") != string::npos )
      ireplace_all( r, "  ", " " );
    
    if( !starts_with(r,"N42 file created by") )
      nrhsremarkss.push_back( r );
  }
  
  
  for( const string &rem : nrhsremarkss )
  {
    if( find(begin(nlhsremarkss), end(nlhsremarkss), rem) == end(nlhsremarkss) )
    {
#if( REQUIRE_REMARKS_COMPARE )
      issues.push_back( "SpecFile: RHS contains remark LHS doesnt: " + rem );
#else
      cerr << "SpecFile: RHS contains remark LHS doesnt: " + rem << endl;
#endif
    }//if( rem not in nlhsremarkss )
  }//for( const string &rem : nrhsremarkss )
  
  for( const string &rem : nlhsremarkss )
  {
    if( find(begin(nrhsremarkss), end(nrhsremarkss), rem) == end(nrhsremarkss) )
    {
#if( REQUIRE_REMARKS_COMPARE )
      issues.push_back( "SpecFile: LHS contains remark RHS doesnt: " + rem );
#else
      cerr << "SpecFile: LHS contains remark RHS doesnt: " + rem << endl;
#endif
    }//if( rem not in nrhsremarkss )
  }//for( const string &rem : nlhsremarkss )
  
  
  /*
  if( nlhsremarkss.size() != nrhsremarkss.size() )
  {
    snprintf( buffer, sizeof(buffer),
             "SpecFile: Number of remarks in LHS (%i) doesnt match RHS (%i)",
             int(nlhsremarkss.size()), int(nrhsremarkss.size()) );
    
    for( string a : nlhsremarkss )
    cout << "\tLHS: " << a << endl;
    for( string a : nrhsremarkss )
    cout << "\tRHS: " << a << endl;
  
#if( REQUIRE_REMARKS_COMPARE )
    issues.push_back( buffer );
#endif
  }else
  {
    stable_sort( nlhsremarkss.begin(), nlhsremarkss.end() );
    stable_sort( nrhsremarkss.begin(), nrhsremarkss.end() );
    
    const set<string> lhsrems( begin(nlhsremarkss), end(nlhsremarkss) );
    const set<string> rhsrems( begin(nrhsremarkss), end(nrhsremarkss) );
    
    for( size_t i = 0; i < std::max(nlhsremarkss.size(),nrhsremarkss.size()); ++i )
    {
      string lhsremark = i < nlhsremarkss.size() ? nlhsremarkss[i] : string();
      string rhsremark = i < nrhsremarkss.size() ? nrhsremarkss[i] : string();
      SpecUtils::trim( lhsremark );
      SpecUtils::trim( rhsremark );
      
      if( lhsremark != rhsremark )
      {
        snprintf( buffer, sizeof(buffer),
                 "SpecFile: Remark %i in LHS ('%s') doesnt match RHS ('%s')",
                 int(i), lhsremark.c_str(), rhsremark.c_str() );
#if( REQUIRE_REMARKS_COMPARE )
        throw runtime_error( buffer );
#endif
      }
    }
     
  }//if( nlhsremarkss.size() != nrhsremarkss.size() )
   */
  
  
  vector<string> nlhs_parse_warnings, nrhs_parse_warnings;
  for( string r : lhs.parse_warnings_ )
  {
    while( r.find("  ") != string::npos )
      ireplace_all( r, "  ", " " );
    nlhs_parse_warnings.push_back( r );
  }
  
  for( string r : rhs.parse_warnings_ )
  {
    while( r.find("  ") != string::npos )
      ireplace_all( r, "  ", " " );
    nrhs_parse_warnings.push_back( r );
  }
  
  for( const string &rem : nrhs_parse_warnings )
  {
    if( find(begin(nlhs_parse_warnings), end(nlhs_parse_warnings), rem) == end(nlhs_parse_warnings) )
    {
#if( REQUIRE_REMARKS_COMPARE )
      issues.push_back( "SpecFile: RHS contains parse warning LHS doesnt: " + rem );
#else
      cerr << "SpecFile: RHS contains parse warning LHS doesnt: " + rem << endl;
#endif
    }//if( rem not in nlhs_parse_warnings )
  }//for( const string &rem : nrhs_parse_warnings )
  
  for( const string &rem : nlhs_parse_warnings )
  {
    if( find(begin(nrhs_parse_warnings), end(nrhs_parse_warnings), rem) == end(nrhs_parse_warnings) )
    {
#if( REQUIRE_REMARKS_COMPARE )
      issues.push_back( "SpecFile: LHS contains parse warning RHS doesnt: " + rem );
#else
      cerr << "SpecFile: LHS contains parse warning RHS doesnt: " + rem << endl;
#endif
    }//if( rem not in nrhs_parse_warnings )
  }//for( const string &rem : nlhs_parse_warnings )
  
  
  /*
  stable_sort( nlhs_parse_warnings.begin(), nlhs_parse_warnings.end() );
  stable_sort( nrhs_parse_warnings.begin(), nrhs_parse_warnings.end() );
  
  if( nlhs_parse_warnings.size() != nrhs_parse_warnings.size() )
  {
    snprintf( buffer, sizeof(buffer),
             "SpecFile: Number of parse warnings in LHS (%i) doesnt match RHS (%i)",
             int(nlhs_parse_warnings.size()), int(nrhs_parse_warnings.size()) );
    
    for( string a : nlhs_parse_warnings )
      cout << "\tLHS: " << a << endl;
    for( string a : nrhs_parse_warnings )
      cout << "\tRHS: " << a << endl;
#if( REQUIRE_REMARKS_COMPARE )
    issues.push_back( buffer );
#endif
  }
  
  for( size_t i = 0; i < std::max(nlhs_parse_warnings.size(),nrhs_parse_warnings.size()); ++i )
  {
    string lhsremark = (i < nlhs_parse_warnings.size()) ? nlhs_parse_warnings[i] : string();
    string rhsremark = (i < nrhs_parse_warnings.size()) ? nrhs_parse_warnings[i] : string();
    SpecUtils::trim( lhsremark );
    SpecUtils::trim( rhsremark );
    
    if( lhsremark != rhsremark )
    {
      snprintf( buffer, sizeof(buffer),
               "SpecFile: Parse Warning %i in LHS ('%s') doesnt match RHS ('%s')",
               int(i), lhsremark.c_str(), rhsremark.c_str() );
#if( REQUIRE_REMARKS_COMPARE )
      throw runtime_error( buffer );
#endif
    }
  }//for( size_t i = 0; i < std::max(nlhs_parse_warnings.size(),nrhs_parse_warnings.size()); ++i )
  */
  
  
  vector<pair<string,string> > lhscompvsn, rhscompvsn;
  
  
  for( size_t i = 0; i < lhs.component_versions_.size(); ++i )
  {
    const string &n = lhs.component_versions_[i].first;
    const string &v = lhs.component_versions_[i].second;
    if( n != "InterSpec" && n!= "InterSpecN42Serialization" && n != "Software"
        && !SpecUtils::istarts_with(n, "Original Software") )
      lhscompvsn.push_back( {trim_copy(n), trim_copy(v)} );
  }
  
  for( size_t i = 0; i < rhs.component_versions_.size(); ++i )
  {
    const string &n = rhs.component_versions_[i].first;
    const string &v = rhs.component_versions_[i].second;
    if( n != "InterSpec" && n!= "InterSpecN42Serialization" && n != "Software"
        && !SpecUtils::istarts_with(n, "Original Software") )
      rhscompvsn.push_back( {trim_copy(n), trim_copy(v)} );
  }
  
  for( const pair<string,string> &rhs : rhscompvsn )
  {
    if( find(begin(lhscompvsn), end(lhscompvsn), rhs) == end(lhscompvsn) )
    {
      issues.push_back( "SpecFile: RHS contains component LHS doesnt: {'"
                       + rhs.first + "', '" + rhs.second + "'}" );
    }
  }//for( const pair<string,string> &rhs : rhscompvsn )
  
  
  for( const pair<string,string> &lhs : lhscompvsn )
  {
    if( find(begin(rhscompvsn), end(rhscompvsn), lhs) == end(rhscompvsn) )
    {
      issues.push_back( "SpecFile: LHS contains component RHS doesnt: {'"
                       + lhs.first + "', '" + lhs.second + "'}" );
    }
  }//for( const pair<string,string> &lhs : lhscompvsn )
  
  /*
  if( lhscompvsn.size() != rhscompvsn.size() )
  {
    snprintf( buffer, sizeof(buffer),
             "SpecFile: Number of component versions in LHS (%i) doesnt match RHS (%i)",
             int(lhscompvsn.size()), int(rhscompvsn.size()) );
    
    for( size_t i = 0; i < lhscompvsn.size(); ++i )
      cout << "\tLHS: " << lhscompvsn[i].first << ": " << lhscompvsn[i].second << endl;
    for( size_t i = 0; i < rhscompvsn.size(); ++i )
      cout << "\tRHS: " << rhscompvsn[i].first << ": " << rhscompvsn[i].second << endl;
    throw runtime_error( buffer );
  }
  
  stable_sort( lhscompvsn.begin(), lhscompvsn.end() );
  stable_sort( rhscompvsn.begin(), rhscompvsn.end() );
  
  for( size_t i = 0; i < lhscompvsn.size(); ++i )
  {
    pair<string,string> lhsp = lhscompvsn[i];
    pair<string,string> rhsp = rhscompvsn[i];
    
    SpecUtils::trim( lhsp.first );
    SpecUtils::trim( lhsp.second );
    SpecUtils::trim( rhsp.first );
    SpecUtils::trim( rhsp.second );
    
    if( lhsp.first != rhsp.first )
    {
      snprintf( buffer, sizeof(buffer),
               "SpecFile: Component Version %i name in LHS ('%s') doesnt match RHS ('%s')",
               int(i), lhsp.first.c_str(), rhsp.first.c_str() );
      throw runtime_error( buffer );
    }
    
    if( lhsp.second != rhsp.second )
    {
      snprintf( buffer, sizeof(buffer),
               "SpecFile: Component Version %i valiue in LHS ('%s') doesnt match RHS ('%s')",
               int(i), lhsp.second.c_str(), rhsp.second.c_str() );
      throw runtime_error( buffer );
    }
  }//for( size_t i = 0; i < lhscompvsn.size(); ++i )
  */
  
  //Make UUID last, since its sensitive to the other variables changing, and we
  //  want to report on those first to make fixing easier.
  if( lhs.detectors_analysis_ && rhs.detectors_analysis_ )
  {
    try
    {
      DetectorAnalysis::equal_enough( *lhs.detectors_analysis_,
                                     *rhs.detectors_analysis_ );
    }catch( std::exception &e )
    {
      issues.push_back( e.what() );
    }
  }//if( lhs.detectors_analysis_ && rhs.detectors_analysis_ )
  
<<<<<<< HEAD
  const size_t num_mmd_lhs = lhs.multimedia_data_.size();
  const size_t num_mmd_rhs = rhs.multimedia_data_.size();
  if( num_mmd_lhs != num_mmd_rhs )
  {
    issues.push_back( "SpecFile: RHS contains " + to_string(num_mmd_rhs)
                     + "multimedia data entries, while LHS has "
                     + to_string(num_mmd_lhs) );
  }else
  {
    for( size_t i = 0; i < num_mmd_lhs; ++i )
    {
      if( lhs.multimedia_data_[i] != rhs.multimedia_data_[i] )
        issues.push_back( "SpecFile: multimedia data entrie " + to_string(i) + " doesnt match" );
    }
  }//if( num_mmd_lhs != num_mmd_rhs ) / else
=======
  
  if( lhs.multimedia_data_.size() != rhs.multimedia_data_.size() )
  {
    issues.push_back( "LHS has " + std::to_string(lhs.multimedia_data_.size()) +
                     " multimedia entries, but RHS has "
                     + std::to_string(rhs.multimedia_data_.size()) );
  }else
  {
    for( size_t i = 0; i < lhs.multimedia_data_.size(); ++i )
    {
      assert( lhs.multimedia_data_[i] && rhs.multimedia_data_[i] );
      if( !lhs.multimedia_data_[i] || !rhs.multimedia_data_[i] )
      {
        issues.push_back( "Unexpected nullptr in multimedia_data_" );
        continue;
      }

      try
      {
        MultimediaData::equal_enough( *lhs.multimedia_data_[i],
                                     *rhs.multimedia_data_[i] );
      }catch( std::exception &e )
      {
        issues.push_back( "Mulimedia entry " + std::to_string(i)
                         + " does not match between LHS and RHS: "
                         + string(e.what()) );
      }// try / catch
    }//for( loop over multimedias )
  }//if( not same num images ) / else
  
>>>>>>> ff53669f
  
  /*
#if( !defined(WIN32) )
  if( lhs.uuid_ != rhs.uuid_ )
   issues.push_back( "SpecFile: UUID of LHS (" + lhs.uuid_
                        + ") doesnt match RHS (" + rhs.uuid_ + ")" );
#endif
  */
  
//  bool modified_;
//  bool modifiedSinceDecode_;
  
  string error_msg;
  for( const string &msg : issues )
    error_msg += (error_msg.empty() ? "" : "\n") + msg;
  
  if( !error_msg.empty() )
    throw runtime_error( error_msg );
}//void equal_enough( const Measurement &lhs, const Measurement &rhs )
  
  
void MultimediaData::equal_enough( const MultimediaData &lhs, const MultimediaData &rhs )
{
  if( lhs.remark_ != rhs.remark_ )
    throw runtime_error( "MultimediaData: LHS remark doesnt match RHS" );
  
  if( lhs.descriptions_ != rhs.descriptions_ )
    throw runtime_error( "MultimediaData: LHS description doesnt match RHS" );
  
  if( lhs.data_ != rhs.data_ )
    throw runtime_error( "MultimediaData: LHS data doesnt match RHS" );
  
  if( lhs.data_encoding_ != rhs.data_encoding_ )
    throw runtime_error( "MultimediaData: LHS EncodingType doesnt match RHS" );
  
  if( lhs.capture_start_time_ != rhs.capture_start_time_ )
    throw runtime_error( "MultimediaData: LHS Capture Start Time doesnt match RHS" );
  
  if( lhs.file_uri_ != rhs.file_uri_ )
    throw runtime_error( "MultimediaData: LHS File URI doesnt match RHS" );

  if( lhs.mime_type_ != rhs.mime_type_ )
    throw runtime_error( "MultimediaData: LHS Myme Type doesnt match RHS" );
  
  //<MultimediaFileSizeValue>,
  //<MultimediaDataMIMEKind>,
}//void MultimediaData::equal_enough(...)

#endif //#if( SpecUtils_ENABLE_EQUALITY_CHECKS )


SpecFile::SpecFile()
{
  reset();
}


SpecFile::~SpecFile()
{
}


SpecFile::SpecFile( const SpecFile &rhs )
{
  *this = rhs;
}


const SpecFile &SpecFile::operator=( const SpecFile &rhs )
{
  if( this == &rhs )
    return *this;
//  std::unique_lock<std::recursive_mutex> lhs_lock( mutex_, std::defer_lock );
//  std::unique_lock<std::recursive_mutex> rhs_lock( rhs.mutex_, std::defer_lock );

  //XXX - this next section of code seems to really cause troubles!
  //      need to investigate it, and whatever code is calling it
  std::lock<std::recursive_mutex,std::recursive_mutex>( mutex_, rhs.mutex_ );
  std::unique_lock<std::recursive_mutex> lhs_lock( mutex_, std::adopt_lock_t() );
  std::unique_lock<std::recursive_mutex> rhs_lock( rhs.mutex_, std::adopt_lock_t() );

  reset();
  
  gamma_live_time_        = rhs.gamma_live_time_;
  gamma_real_time_        = rhs.gamma_real_time_;
  gamma_count_sum_        = rhs.gamma_count_sum_;
  neutron_counts_sum_     = rhs.neutron_counts_sum_;

  filename_               = rhs.filename_;
  detector_names_         = rhs.detector_names_;
  detector_numbers_       = rhs.detector_numbers_;
  gamma_detector_names_   = rhs.gamma_detector_names_;
  neutron_detector_names_ = rhs.neutron_detector_names_;

  uuid_                   = rhs.uuid_;
  remarks_                = rhs.remarks_;
  parse_warnings_         = rhs.parse_warnings_;
  lane_number_             = rhs.lane_number_;
  measurement_location_name_ = rhs.measurement_location_name_;
  inspection_             = rhs.inspection_;
  measurement_operator_    = rhs.measurement_operator_;
  sample_numbers_         = rhs.sample_numbers_;
  sample_to_measurements_  = rhs.sample_to_measurements_;
  detector_type_          = rhs.detector_type_;
  instrument_type_        = rhs.instrument_type_;
  manufacturer_           = rhs.manufacturer_;
  instrument_model_       = rhs.instrument_model_;
  instrument_id_          = rhs.instrument_id_;
  component_versions_     = rhs.component_versions_;
  mean_latitude_          = rhs.mean_latitude_;
  mean_longitude_         = rhs.mean_longitude_;
  detectors_analysis_     = rhs.detectors_analysis_;
  multimedia_data_        = rhs.multimedia_data_;
  properties_flags_       = rhs.properties_flags_;
  
  modified_               = rhs.modified_;
  modifiedSinceDecode_    = rhs.modifiedSinceDecode_;
  
  measurements_.clear();
  for( size_t i = 0; i < rhs.measurements_.size(); ++i )
    measurements_.push_back( make_shared<Measurement>( *rhs.measurements_[i] ) );

/*
  //As long as we've done everything right above, we shouldnt need to call
  //  either of the following, right?
  cleanup_after_load();
*/

  return *this;
}//operator=





const Measurement &Measurement::operator=( const Measurement &rhs )
{
  if( this == &rhs )
    return *this;

  live_time_ = rhs.live_time_;
  real_time_ = rhs.real_time_;

  contained_neutron_ = rhs.contained_neutron_;

  sample_number_ = rhs.sample_number_;
  occupied_ = rhs.occupied_;
  gamma_count_sum_ = rhs.gamma_count_sum_;
  neutron_counts_sum_ = rhs.neutron_counts_sum_;
  
  detector_name_ = rhs.detector_name_;
  detector_number_ = rhs.detector_number_;
  detector_description_ = rhs.detector_description_;
  quality_status_ = rhs.quality_status_;

  source_type_ = rhs.source_type_;

  remarks_ = rhs.remarks_;
  start_time_ = rhs.start_time_;

  energy_calibration_ = rhs.energy_calibration_;
  gamma_counts_ = rhs.gamma_counts_;

//  if( rhs.gamma_counts_ )
//    gamma_counts_.reset( new vector<float>( *rhs.gamma_counts_ ) );
//  else
//    gamma_counts_ = std::make_shared<vector<float>>();

  neutron_counts_ = rhs.neutron_counts_;

  title_ = rhs.title_;

  derived_data_properties_ = rhs.derived_data_properties_;
  
  dose_rate_ = rhs.dose_rate_;
  exposure_rate_ = rhs.exposure_rate_;
  
  location_ = rhs.location_;
  
  return *this;
}//const Measurement &operator=( const Measurement &rhs )





bool SpecFile::load_file( const std::string &filename,
               ParserType parser_type,
               std::string orig_file_ending )
{
  std::unique_lock<std::recursive_mutex> scoped_lock( mutex_ );
  
  bool success = false;
  switch( parser_type )
  {
    case ParserType::N42_2006:
    case ParserType::N42_2012:
      success = load_N42_file( filename );
    break;

    case ParserType::Spc:
      success = load_spc_file( filename );
    break;

    case ParserType::Exploranium:
      success = load_binary_exploranium_file( filename );
    break;

    case ParserType::Pcf:
      success = load_pcf_file( filename );
    break;

    case ParserType::Chn:
      success = load_chn_file( filename );
    break;

    case ParserType::SpeIaea:
      success = load_iaea_file( filename );
    break;

    case ParserType::TxtOrCsv:
      success = load_txt_or_csv_file( filename );
    break;

    case ParserType::Cnf:
      success = load_cnf_file( filename );
    break;
      
    case ParserType::TracsMps:
      success = load_tracs_mps_file( filename );
    break;
      
    case ParserType::Aram:
      success = load_aram_file( filename );
    break;
      
    case ParserType::SPMDailyFile:
      success = load_spectroscopic_daily_file( filename );
    break;
      
    case ParserType::AmptekMca:
      success = load_amptek_file( filename );
    break;
      
    case ParserType::OrtecListMode:
      success = load_ortec_listmode_file( filename );
    break;
      
    case ParserType::LsrmSpe:
      success = load_lsrm_spe_file( filename );
      break;
      
    case ParserType::Tka:
      success = load_tka_file( filename );
      break;
      
    case ParserType::MultiAct:
      success = load_multiact_file( filename );
      break;
      
    case ParserType::Phd:
      success = load_phd_file( filename );
      break;
      
    case ParserType::Lzs:
      success = load_lzs_file( filename );
      break;
      
    case ParserType::ScanDataXml:
      success = load_xml_scan_data_file( filename );
      break;
      
    case ParserType::Json:
      success = load_xml_scan_data_file(filename);
      break;

    case ParserType::CaenHexagonGXml:
      success = load_caen_gxml_file(filename);
      break;

    case ParserType::MicroRaider:
      success = load_json_file( filename );
    break;
      
    case ParserType::Auto:
    {
      bool triedPcf = false, triedSpc = false,
          triedNativeIcd1 = false, triedTxt = false, triedGR135 = false,
          triedChn = false, triedIaea = false, triedLsrmSpe = false,
          triedCnf = false, triedMps = false, triedSPM = false, triedMCA = false,
          triedOrtecLM = false, triedMicroRaider = false, triedAram = false,
          triedTka = false, triedMultiAct = false, triedPhd = false,
          triedLzs = false, triedXmlScanData = false, triedJson = false,
          tried_gxml = false;
      
      if( !orig_file_ending.empty() )
      {
        const size_t period_pos = orig_file_ending.find_last_of( '.' );
        if( period_pos != string::npos )
          orig_file_ending = orig_file_ending.substr( period_pos+1 );
        to_lower_ascii( orig_file_ending );

        if( orig_file_ending=="pcf")
        {
          triedPcf = true;
          success = load_pcf_file( filename );
          if( success ) break;
        }//if( orig_file_ending=="pcf")

        if( orig_file_ending=="dat")
        {
          triedGR135 = true;
          success = load_binary_exploranium_file( filename );
          if( success ) break;
        }//if( orig_file_ending=="dat")

        if( orig_file_ending=="spc")
        {
          triedSpc = true;
          success = load_spc_file( filename );
          if( success ) break;
        }//if( orig_file_ending=="dat")

        if( orig_file_ending=="n42" || orig_file_ending=="xml"
            || orig_file_ending=="icd1" || orig_file_ending=="icd")
        {
          triedNativeIcd1 = true;
          success = load_N42_file( filename );
          if( success ) break;
        }//if( orig_file_ending=="n42")
        
        if( orig_file_ending=="chn" )
        {
          triedChn = true;
          success = load_chn_file( filename );
          if( success ) break;
        }//if( orig_file_ending=="chn" )

        if( orig_file_ending=="spe" )
        {
          triedIaea = true;
          success = load_iaea_file( filename );
          if( success ) break;
          
          triedLsrmSpe = true;
          success = load_lsrm_spe_file( filename );
          if( success ) break;
        }//if( orig_file_ending=="chn" )
        
        if( orig_file_ending=="tka" )
        {
          triedTka = true;
          success = load_tka_file( filename );
          if( success ) break;
        }//if( orig_file_ending=="chn" )
        
        if( orig_file_ending=="spm" )
        {
          triedMultiAct = true;
          success = load_multiact_file( filename );
          if( success ) break;
        }//if( orig_file_ending=="chn" )
        
        if( orig_file_ending=="txt" )
        {
          triedSPM = true;
          success = load_spectroscopic_daily_file( filename );
          if( success ) break;
        }//if( orig_file_ending=="txt" )
        
        if( orig_file_ending=="txt" || orig_file_ending=="csv" )
        {
          triedTxt = true;
          success = load_txt_or_csv_file( filename );
          if( success ) break;
        }//if( orig_file_ending=="txt" || orig_file_ending=="csv" )

        if( orig_file_ending=="cnf" )
        {
          triedCnf = true;
          success = load_cnf_file( filename );
          if( success ) break;
        }//if( orig_file_ending=="txt" || orig_file_ending=="csv" )
        
        if( orig_file_ending=="mps" )
        {
          triedMps = true;
          success = load_tracs_mps_file( filename );
          if( success ) break;
        }//if( orig_file_ending=="txt" || orig_file_ending=="csv" )
        
        if( orig_file_ending=="gam" /* || orig_file_ending=="neu" */ )
        {
          triedAram = true;
          success = load_aram_file( filename );
          if( success ) break;
        }//if( orig_file_ending=="txt" || orig_file_ending=="csv" )
        
        if( orig_file_ending=="mca" )
        {
          triedMCA = true;
          success = load_amptek_file( filename );
          if( success ) break;
        }//if( orig_file_ending=="txt" || orig_file_ending=="csv" )

        if( orig_file_ending=="lis" )
        {
          triedOrtecLM = true;
          success = load_ortec_listmode_file( filename );
          if( success ) break;
        }//if( orig_file_ending=="txt" || orig_file_ending=="csv" )
        
        if( orig_file_ending=="phd" )
        {
          triedPhd = true;
          success = load_phd_file( filename );
          if( success ) break;
        }//if( orig_file_ending=="xml" )
        
        if( orig_file_ending=="lzs" )
        {
          triedLzs = true;
          success = load_lzs_file( filename );
          if( success ) break;
        }//if( orig_file_ending=="xml" )
        
        
        if( orig_file_ending=="xml" )
        {
          triedMicroRaider = true;
          success = load_micro_raider_file( filename );
          if( success ) break;
          
          triedXmlScanData = true;
          success = load_xml_scan_data_file( filename );
          if( success ) break;
        }//if( orig_file_ending=="xml" )


        if (orig_file_ending == "json")
        {
          triedJson = true;
          success = load_json_file(filename);
          if (success) break;
        }//if( orig_file_ending=="xml" )


        if (orig_file_ending == "gxml")
        {
          tried_gxml = true;
          success = load_caen_gxml_file(filename);
          if (success) break;
        }//if( orig_file_ending=="gxml" )

      }//if( !orig_file_ending.empty() ) / else

      if( !success && !triedSpc )
        success = load_spc_file( filename );

      if( !success && !triedGR135 )
        success = load_binary_exploranium_file( filename );

      if( !success && !triedNativeIcd1 )
        success = load_N42_file( filename );

      if( !success && !triedPcf )
        success = load_pcf_file( filename );

      if( !success && !triedChn )
        success = load_chn_file( filename );

      if( !success && !triedIaea )
        success = load_iaea_file( filename );

      if( !success && !triedSPM )
        success = load_spectroscopic_daily_file( filename );
      
      if( !success && !triedTxt )
        success = load_txt_or_csv_file( filename );

      if( !success && !triedCnf )
        success = load_cnf_file( filename );
      
      if( !success && !triedMps )
        success = load_tracs_mps_file( filename );
      
      if( !success && !triedMCA )
        success = load_amptek_file( filename );
      
      if( !success && !triedMicroRaider )
        success = load_micro_raider_file( filename );
      
      if( !success && !triedAram )
        success = load_aram_file( filename );
      
      if( !success && !triedLsrmSpe )
        success = load_lsrm_spe_file( filename );
      
      if( !success && !triedTka )
        success = load_tka_file( filename );
      
      if( !success && !triedMultiAct )
        success = load_multiact_file( filename );
      
      if( !success && !triedPhd )
        success = load_phd_file( filename );
      
      if( !success && !triedLzs )
        success = load_lzs_file( filename );
      
      if( !success && !triedOrtecLM )
        success = load_ortec_listmode_file( filename );
      
      if( !success && !triedXmlScanData )
        success = load_xml_scan_data_file( filename );
      
      if (!success && !triedJson)
        success = load_json_file(filename);

      if (!success && !tried_gxml)
        success = load_caen_gxml_file(filename);
       
       break;
    }//case Auto
  };//switch( parser_type )

  set_filename( filename );

  if( num_measurements() == 0 )
    reset();

  return (success && num_measurements());
}//bool load_file(...)



bool comp_by_start_time_source( const std::shared_ptr<Measurement> &lhs,
                           const std::shared_ptr<Measurement> &rhs )
{
  if( !lhs || !rhs)
    return (!rhs) < (!lhs);
  
  const time_point_t &left = lhs->start_time();
  const time_point_t &right = rhs->start_time();
  
  if( left == right )
    return (lhs->source_type() < rhs->source_type());
  
  if( is_special(left) && !is_special(right) )
    return true;
  
  return (left < right);
}

void  SpecFile::set_sample_numbers_by_time_stamp()
{
  std::unique_lock<std::recursive_mutex> scoped_lock( mutex_ );

  if( measurements_.empty() )
    return;

  //If we're here, we need to (re) assign some sample numbers
  
  //This function can be really slow, so I'm experimenting with a faster way
  //  For a certain large file in debug mode, took from 9.058687s to 0.232338s
  //  (in release mode this was from 1.808691s to 0.053467s)
  //  Right now this faster method is only enabled for really large files with
  //  more than 500 measurements - this is because the faster method does not
  //  preserve existing sample numbers

  if( measurements_.size() > 500 )
  {
    vector<std::shared_ptr<Measurement>> sorted_meas, sorted_foreground, sorted_calibration, sorted_background, sorted_derived;

    sorted_meas.reserve( measurements_.size() );

    for( auto &m : measurements_ )
    {
      if( !m )
        continue;
      
      if( m->derived_data_properties() )
      {
        sorted_derived.push_back( m );
        continue;
      }
      
      switch( m->source_type_ )
      {
        case SourceType::IntrinsicActivity:
        case SourceType::Calibration:
          sorted_calibration.push_back( m );
          break;
            
        case SourceType::Background:
          sorted_background.push_back( m );
          break;
            
        case SourceType::Foreground:
        case SourceType::Unknown:
        default:
          sorted_foreground.push_back( m );
      }//switch( m->source_type_ )
    }//for( auto &m : measurements_ )

    stable_sort( sorted_calibration.begin(), sorted_calibration.end(), &comp_by_start_time_source );
    stable_sort( sorted_background.begin(), sorted_background.end(), &comp_by_start_time_source );
    stable_sort( sorted_foreground.begin(), sorted_foreground.end(), &comp_by_start_time_source );
    stable_sort( sorted_derived.begin(), sorted_derived.end(), &comp_by_start_time_source );
    
    sorted_meas.insert( end(sorted_meas), sorted_calibration.begin(), sorted_calibration.end() );
    sorted_meas.insert( end(sorted_meas), sorted_background.begin(), sorted_background.end() );
    sorted_meas.insert( end(sorted_meas), sorted_foreground.begin(), sorted_foreground.end() );
    sorted_meas.insert( end(sorted_meas), sorted_derived.begin(), sorted_derived.end() );
  
    
    int sample_num = 1;
    vector<std::shared_ptr<Measurement>>::iterator start, end, iter;
    for( start = end = sorted_meas.begin(); start != sorted_meas.end(); start = end )
    {
      //Incremement sample numbers for each new start time.
      //  Also, some files (see refMIONLOV4PS) will mix occupied/non-occupied
      //  samples, so increment on this as well.
      
      while( (end != sorted_meas.end())
             && ((*end)->start_time_ == (*start)->start_time_)
             && ((*end)->occupied_ == (*start)->occupied_) )
        ++end;

      typedef map<string,int> StrIntMap;
      StrIntMap detectors;

      for( iter = start; iter != end; ++iter )
      {
        std::shared_ptr<Measurement> &meas = *iter;

        if( detectors.count(meas->detector_name_) == 0 )
          detectors[meas->detector_name_] = 0;
        else
          ++detectors[meas->detector_name_];

        meas->sample_number_ = sample_num + detectors[meas->detector_name_];
      }//for( iter = start; iter != end; ++iter )

      int largest_delta = 0;
      for( const StrIntMap::value_type &val : detectors )
        largest_delta = max( largest_delta, val.second );

      sample_num = sample_num + largest_delta + 1;
    }//for( loop over time ranges )

  }else
  {
    typedef std::map<int, vector<std::shared_ptr<Measurement> > > SampleToMeasMap;
    typedef map<time_point_t, SampleToMeasMap > TimeToSamplesMeasMap;
    
    //If derived data, we'll put it after non-derived data
    //If the time is invalid, we'll put this measurement after all the others, but before derived
    //If its an IntrinsicActivity, we'll put it before any of the others.
    TimeToSamplesMeasMap time_meas_map;
    SampleToMeasMap intrinsics, derived_data, invalid_times;

    for( const auto &m : measurements_ )
    {
      if( !m )
        continue;
      
      const int detnum = m->detector_number_;
      
      if( m->derived_data_properties() )
        derived_data[detnum].push_back( m );
      else if( m->source_type() == SourceType::IntrinsicActivity )
        intrinsics[detnum].push_back( m );
      else if( is_special(m->start_time_) )
        invalid_times[detnum].push_back( m );
      else
        time_meas_map[m->start_time_][detnum].push_back( m );
    }//for( auto &m : measurements_ )
    
    //Now for simpleness, lets toss intrinsics, derived_data, and invalid_times into time_meas_map
    const auto year = std::chrono::seconds(365*24*60*60);
    const time_point_t intrinsics_time = (time_meas_map.empty()
                                          ? time_point_t{}
                                          : time_meas_map.begin()->first)
                                         - year;
    const time_point_t invalids_time = (time_meas_map.empty()
                                        ? time_point_t{}
                                        : time_meas_map.rbegin()->first)
                                         + year;
    const time_point_t derived_time = (time_meas_map.empty()
                                       ? time_point_t{}
                                       : time_meas_map.rbegin()->first)
                                       + 2*year;
    
    for( const auto &sample_meass : intrinsics )
      for( const auto &m : sample_meass.second )
        time_meas_map[intrinsics_time][sample_meass.first].push_back( m );
    
    for( const auto &sample_meass : invalid_times )
      for( const auto &m : sample_meass.second )
        time_meas_map[invalids_time][sample_meass.first].push_back( m );
    
    for( const auto &sample_meass : derived_data )
      for( const auto &m : sample_meass.second )
        time_meas_map[derived_time][sample_meass.first].push_back( m );
    
    
    int sample = 1;
    
    for( TimeToSamplesMeasMap::value_type &t : time_meas_map )
    {
      SampleToMeasMap &measmap = t.second;
      
      //Make an attempt to sort the measurements in a reproducible, unique way
      //  because measurements wont be in the same order due to the decoding
      //  being multithreaded for some of the parsers.
//20150609: I think the multithreaded parsing has been fixed to yield a
//  deterministic ordering always.  This only really matters for spectra where
//  the same start time is given for all records, or no start time at all is
//  given.  I think in these cases we want to assume the order that the
//  measurements were taken is the same as the order in the file.

      
      size_t nsamples = 0;
      for( const SampleToMeasMap::value_type &s : measmap )
        nsamples = std::max( nsamples, s.second.size() );
      
      for( size_t i = 0; i < nsamples; ++i )
      {
        for( SampleToMeasMap::value_type &s : measmap )
        {
          if( i < s.second.size() )
            s.second[i]->sample_number_ = sample;
        }
        
        ++sample;
      }//for( size_t i = 0; i < nsamples; ++i )
    }//for( const TimeToSamplesMeasMap::value_type &t : time_meas_map )
    
  }//if( measurements_.size() > 500 ) / else
  
  stable_sort( begin(measurements_), end(measurements_), &compare_by_derived_sample_det_time );
}//void  set_sample_numbers_by_time_stamp()


bool SpecFile::has_unique_sample_and_detector_numbers() const
{
  std::unique_lock<std::recursive_mutex> scoped_lock( mutex_ );
  
  //First we will check that the comnination of sample numbers and detector
  //  numbers is unique, and also that all measurements with the same sample
  //  number have the same time stamp.  If we pass both of thers conditions,
  //  then we'll return since there is no need re-assign sample numbers.
  std::map<int, vector<int> > sampleNumsToSamples;
  std::map<int,std::set<time_point_t> > sampleToTimes;
  const size_t nmeas = measurements_.size();
  for( size_t i = 0; i < nmeas; ++i )
  {
    const std::shared_ptr<Measurement> &m = measurements_[i];
    vector<int> &meass = sampleNumsToSamples[m->sample_number_];
    
    if( std::find(meass.begin(),meass.end(),m->detector_number_) != meass.end() )
    {
      //cerr << "Unique check failed for sample with Start time "
      //     << SpecUtils::to_iso_string(m->start_time()) << " detname=" << m->detector_name()
      //     << " sample " << m->sample_number() << endl;
      return false;
    }
    
    meass.push_back( m->detector_number_ );
    
    std::set<time_point_t> &timesSet = sampleToTimes[m->sample_number_];
    if( !is_special(m->start_time_) )
      timesSet.insert( m->start_time_ );
    if( timesSet.size() > 1 )
      return false;
  }//for( std::shared_ptr<Measurement> &m : measurements_ )
  
  return true;
}//bool has_unique_sample_and_detector_numbers() const


void SpecFile::ensure_unique_sample_numbers()
{
  std::unique_lock<std::recursive_mutex> scoped_lock( mutex_ );
  
  if( has_unique_sample_and_detector_numbers() )
  {
    stable_sort( measurements_.begin(), measurements_.end(), &compare_by_derived_sample_det_time );
  }else
  {
    set_sample_numbers_by_time_stamp();
  }
  
  //XXX - TODO should validate this a little further and check performance
  //      impact!  Also, should be proactive about not needing to hit the
  //      expensive "fix" below.
  //
  //Here we will check the first two sample number, and if they are '1' and '2'
  //  repectively, we will not do anything.  If first sample is not 1, but
  //  second sample is 2, we will change first sample to 1.  Otherwise if
  //  first two sample numbers isnt {1,2}, we will change all sample numbers to
  //  start at 1 and increase continuosly by 1.
  //  (note: this mess of logic is "inspired" by heuristics, and that actually
  //   looping through all measurements of a large file is expensive)
  set<int> sample_numbers;
  for( size_t i = 0; (sample_numbers.size() < 3) && (i < measurements_.size()); ++i )
    sample_numbers.insert( measurements_[i]->sample_number_ );
  
  if( sample_numbers.empty() )
    return;
  
  if( sample_numbers.size() == 1 )
  {
    for( auto &m : measurements_ )
    {
      //Some files will give SampleNumber an attribute of the <Spectrum> tag, but those dont always
      //  have the same meaning as how we want it to.
      //if( m->sample_number_ <= 0 )
        m->sample_number_ = 1;
    }
    return;
  }
  
  const auto first_val = sample_numbers.begin();
  const auto second_val = next(first_val);
  int first_sample_val = *first_val;
  const int second_sample_val = *second_val;
  if( (first_sample_val + 1) != second_sample_val )
    first_sample_val = second_sample_val - 1;  //garunteed first_sample_val will be unique
  
  if( second_sample_val != 2 )
  {
    for( auto &m : measurements_ )
      sample_numbers.insert( m->sample_number_ );
    
    const vector<int> sample_numbers_vec( sample_numbers.begin(), sample_numbers.end() );
    const auto sn_begin = begin(sample_numbers_vec);
    const auto sn_end = end(sample_numbers_vec);
    
    for( auto &m : measurements_ )
    {
      auto pos = lower_bound( sn_begin, sn_end, m->sample_number_ );
      m->sample_number_ = static_cast<int>( (pos - sn_begin) + 1 );
    }
    
    return;
  }//if( (*first_val) != 1 )
  
  if( first_sample_val != (*first_val) )
  {
    const int old_first_sample = *first_val;
    for( size_t i = 0; (measurements_[i]->sample_number_!=second_sample_val) && (i < measurements_.size()); ++i )
      if( measurements_[i]->sample_number_ == old_first_sample )
        measurements_[i]->sample_number_ = first_sample_val;
  }
}//void ensure_unique_sample_numbers()


std::set<std::string> SpecFile::find_detector_names() const
{
  set<string> det_names;
  
  std::unique_lock<std::recursive_mutex> scoped_lock( mutex_ );

  for( const auto &meas : measurements_ )
    det_names.insert( meas->detector_name_ );

  return det_names;
}//set<string> find_detector_names() const


void SpecFile::cleanup_after_load( const unsigned int flags )
{
  std::unique_lock<std::recursive_mutex> scoped_lock( mutex_ );
  
  const bool rebinToCommonBinning = (flags & RebinToCommonBinning);
  
  
  //When loading the example passthrough N42 file, this function
  //  take about 60% of the parse time - due almost entirely to
  //  SpecFile::rebin_by_polunomial_eqn
  try
  {
    map<size_t,shared_ptr<EnergyCalibration>> default_energy_cal;
    set<string> gamma_detector_names; //can be gamma+nutron
    const set<string> det_names = find_detector_names();
    
    int nGpsCoords = 0;
    mean_latitude_ = mean_longitude_ = 0.0;
    
    properties_flags_ = 0x0;
    
    vector<string> names( det_names.begin(), det_names.end() );
    typedef map<int,string> IntStrMap;
    IntStrMap num_to_name_map;
    set<string> gamma_det_names, neut_det_names;  //If a measurement contains neutrons at all, will be added to this.
    map<string,map<size_t,shared_ptr<const EnergyCalibration>>> missing_cal_fixs;
    
    
    
    map<EnergyCalibration,shared_ptr<const EnergyCalibration>> unique_cals;
    vector<string>::const_iterator namepos;
    
    int numNeutronAndGamma = 0, numWithGammas = 0, numWithNeutrons = 0;
    bool neutronMeasDoNotHaveGamma = true, haveNeutrons = false, haveGammas = false;
    
    SpecUtils::trim( instrument_id_ );
    
    for( size_t meas_index = 0; meas_index < measurements_.size(); ++meas_index )
    {
      std::shared_ptr<Measurement> &meas = measurements_[meas_index];
      
      namepos = find( names.begin(), names.end(), meas->detector_name_ );
      if( namepos != names.end() )
      {
        meas->detector_number_ = static_cast<int>( namepos - names.begin() );
        num_to_name_map[meas->detector_number_] = meas->detector_name_;
      }else
      {
#if( PERFORM_DEVELOPER_CHECKS )
        char buffer[1024];
        snprintf( buffer, sizeof(buffer),
                  "Couldnt find detector '%s' in names - probably shouldnt ever happen",
                  meas->detector_name_.c_str() );
        log_developer_error( __func__, buffer );
#endif
      }
      
      if( meas->gamma_counts_ && meas->gamma_counts_->size() )
        gamma_detector_names.insert( meas->detector_name_ );
      
#if( PERFORM_DEVELOPER_CHECKS )
      if( meas->neutron_counts_sum_ > 0.00001 && !meas->contained_neutron_ )
      {
        char buffer[1024];
        snprintf( buffer, sizeof(buffer),
                 "Spectrum contained %f neutrons, but neutron_counts_sum_ was not set. File=\"%s\"",
                 meas->neutron_counts_sum_, filename_.c_str() );
        log_developer_error( __func__, buffer );
      }
#endif
      
      if( meas->gamma_counts_ && !meas->gamma_counts_->empty() )
        gamma_det_names.insert( meas->detector_name_ );
      
      if( meas->contained_neutron_ )
        neut_det_names.insert( meas->detector_name_ );
      
      const bool thisMeasHasGamma = (meas->gamma_counts_ && !meas->gamma_counts_->empty());
      haveGammas = (haveGammas || thisMeasHasGamma);
      haveNeutrons = (haveNeutrons || meas->contained_neutron_);
      
      numWithGammas += thisMeasHasGamma;
      numWithNeutrons += meas->contained_neutron_;
      numNeutronAndGamma += (meas->contained_neutron_ && thisMeasHasGamma);
      
      if( meas->contained_neutron_ && thisMeasHasGamma )
        neutronMeasDoNotHaveGamma = false;
      
      // Check if 'meas' is N42-2012 DerivedData or not
      const bool nonDerived = !meas->derived_data_properties_;
      properties_flags_ |= (nonDerived ? MeasurementProperties::kNonDerivedDataMeasurements
                                       : MeasurementProperties::kDerivedDataMeasurements);
      
      //Do a basic sanity check of is the calibration is reasonable.
      const size_t nchannel = (meas->gamma_counts_ ? meas->gamma_counts_->size() : size_t(0));
      if( nchannel >= 2 )
      {
        auto cal = meas->energy_calibration_;
        
        /// \TODO: This whole switch could be made to be done if PERFORM_DEVELOPER_CHECKS ...
        switch( cal->type() )
        {
          case EnergyCalType::Polynomial:
          case EnergyCalType::UnspecifiedUsingDefaultPolynomial:
          case EnergyCalType::FullRangeFraction:
          case EnergyCalType::LowerChannelEdge:
            if( !cal->num_channels() )
            {
#if( PERFORM_DEVELOPER_CHECKS )
              log_developer_error( __func__, "Found a energy calibration with with missing"
                                  " channel energies " );
#endif //#if( PERFORM_DEVELOPER_CHECKS )
              meas->energy_calibration_ = make_shared<EnergyCalibration>();
              cal = meas->energy_calibration_;
            }
            
            if( cal->num_channels() != meas->gamma_counts_->size() )
            {
#if( PERFORM_DEVELOPER_CHECKS )
              assert( cal->num_channels() == meas->gamma_counts_->size() );
              log_developer_error( __func__, "Found a energy calibration with different number"
                                   " of channels than gamma spectrum" );
#endif //#if( PERFORM_DEVELOPER_CHECKS )
              meas->energy_calibration_ = make_shared<EnergyCalibration>();
              cal = meas->energy_calibration_;
            }
            break;
            
          case EnergyCalType::InvalidEquationType:
            //Nothing to check here.
            break;
        }//switch( cal->type() )
        
        //If we dont have a energy calibration, but do have a gamma spectrum, lets look for a
        //  calibration from the same detector, but other Measurement.  If we cant do that then lets
        //  at least have all the EnergyCalType::InvalidEquationType point to the same object.
        if( meas->energy_calibration_->type() == EnergyCalType::InvalidEquationType )
        {
          shared_ptr<const EnergyCalibration> fix_cal = missing_cal_fixs[meas->detector_name_][nchannel];
          
          for( size_t otherindex = 0; !fix_cal && (otherindex < measurements_.size()); ++otherindex )
          {
            if( otherindex == meas_index )
              continue;
            
            const auto &othermeas = measurements_[otherindex];
            if( othermeas->energy_calibration_ == meas->energy_calibration_ )
              continue;
            
            if( othermeas->energy_calibration_->type() == EnergyCalType::InvalidEquationType )
            {
              meas->energy_calibration_ = othermeas->energy_calibration_;
              continue;
            }
            
            if( othermeas->detector_name_ != meas->detector_name_ )
              continue;
            
            if( othermeas->energy_calibration_->num_channels() != nchannel )
            {
              try
              {
                auto newcal = make_shared<EnergyCalibration>();
                
                const auto &othercal = othermeas->energy_calibration_;
                switch( othercal->type() )
                {
                  case EnergyCalType::Polynomial:
                    newcal->set_polynomial_no_offset_check( nchannel, othercal->coefficients(), othercal->deviation_pairs() );
                    break;
                    
                  case EnergyCalType::UnspecifiedUsingDefaultPolynomial:
                    newcal->set_default_polynomial( nchannel, othercal->coefficients(), othercal->deviation_pairs() );
                    break;
                    
                  case EnergyCalType::FullRangeFraction:
                    newcal->set_full_range_fraction( nchannel, othercal->coefficients(), othercal->deviation_pairs() );
                    break;
                    
                  case EnergyCalType::LowerChannelEdge:
                    if( othercal->num_channels() < nchannel )
                    {
                      newcal.reset();
                    }else
                    {
                      assert( othercal->channel_energies() );
                      newcal->set_lower_channel_energy( nchannel, *othercal->channel_energies() );
                    }
                    break;
                    
                  case EnergyCalType::InvalidEquationType:
                    assert(0);
                    break;
                }//switch( othercal->type() )
                
                fix_cal = newcal;
              }catch( std::exception & )
              {
                fix_cal.reset();
              }//try / catch
            }else
            {
              fix_cal = othermeas->energy_calibration_;
            }
          }//for( const auto &othermeas : measurements_ )
          
          if( fix_cal )
            missing_cal_fixs[meas->detector_name_][nchannel] = fix_cal;
          else
            missing_cal_fixs[meas->detector_name_][nchannel] = meas->energy_calibration_;
          
          if( fix_cal )
          {
            meas->energy_calibration_ = fix_cal;
          
            if( (fix_cal->type() != EnergyCalType::InvalidEquationType)
                && (fix_cal->type() != EnergyCalType::UnspecifiedUsingDefaultPolynomial) )
            meas->parse_warnings_.push_back( "Energy calibration was not specified for this record,"
                                   " so using calibration from another record for this detector" );
          }//if( fix_cal )
        }//if( invalid equation type )
        
        //If the energy calibration is still invalid by here - we're not going to find one for it,
        //  so we will assign a default one.
        if( meas->energy_calibration_->type() == EnergyCalType::InvalidEquationType )
        {
          shared_ptr<EnergyCalibration> &def_cal = default_energy_cal[meas->gamma_counts_->size()];
          if( !def_cal )
          {
            const float nbinf = ((nchannel > 1) ? static_cast<float>(nchannel - 1): 1.0f);
            def_cal = make_shared<EnergyCalibration>();
            def_cal->set_default_polynomial( nchannel, {0.0f, 3000.0f/nbinf}, {} );
          }
          
          meas->energy_calibration_ = def_cal;
          missing_cal_fixs[meas->detector_name_][nchannel] = def_cal;
        }//if( invalid equation type )
        
        //Check if an equivalent calibration has been seen, and if so, use that
        shared_ptr<const EnergyCalibration> &equivcal = unique_cals[*meas->energy_calibration_];
        if( !equivcal )
          equivcal = meas->energy_calibration_;
        else
          meas->energy_calibration_ = equivcal;
      }//if( this is a gamma measurment )
      
      
      if( meas->has_gps_info() )
      {
        //  a lat long of (0 0) probably isnt a valid GPS coordinate
        if( meas->location_
           && meas->location_->geo_location_
           && (IsNan(meas->location_->geo_location_->latitude_) || (fabs(meas->location_->geo_location_->latitude_) < 1.0E-6))
           && (IsNan(meas->location_->geo_location_->longitude_) || (fabs(meas->location_->geo_location_->longitude_) < 1.0E-6))
           )
        {
          auto loc = make_shared<LocationState>( *meas->location_ );
          loc->geo_location_.reset();
          if( IsNan(loc->speed_) && !loc->relative_location_ && !loc->orientation_ )
            loc.reset();
          meas->location_ = loc;
        }else
        {
          ++nGpsCoords;
          mean_latitude_ += meas->latitude();
          mean_longitude_ += meas->longitude();
        }
      }
      
      meas->contained_neutron_ |= ( (meas->neutron_counts_sum_ > 0.0)
                                     || !meas->neutron_counts_.empty() );
    }//for( auto &meas : measurements_ )
    
    
    if( (nGpsCoords == 0)
       || (fabs(mean_latitude_)<1.0E-6 && fabs(mean_longitude_)<1.0E-6) )
    {
      mean_latitude_ = mean_longitude_ = -999.9;
    }else
    {
      mean_latitude_ /= nGpsCoords;
      mean_longitude_ /= nGpsCoords;
    }//if( !nGpsCoords ) / else
    
    if( !SpecUtils::valid_longitude(mean_longitude_)
       || !SpecUtils::valid_latitude(mean_latitude_) )
      mean_latitude_ = mean_longitude_ = -999.9;
    
    if( flags & DontChangeOrReorderSamples )
    {
      if( !has_unique_sample_and_detector_numbers() )
        properties_flags_ |= kNotUniqueSampleDetectorNumbers;
      
      for( size_t i = 1; i < measurements_.size(); ++i )
      {
        if( is_special(measurements_[i-1]->start_time_)
           || is_special(measurements_[i]->start_time_) )
          continue;
        
        if( measurements_[i-1]->start_time_ > measurements_[i]->start_time_ )
          properties_flags_ |= kNotTimeSortedOrder;
        
        if( !compare_by_derived_sample_det_time(measurements_[i-1],measurements_[i]) )
          properties_flags_ |= kNotSampleDetectorTimeSorted;
      }//for( size_t i = 1; i < measurements_.size(); ++i )
    }else
    {
      ensure_unique_sample_numbers();
      
      /// @TODO: we can probably add this next bit of logic to another loop so it isnt so expensive.
      for( size_t i = 1; i < measurements_.size(); ++i )
      {
        if( !is_special(measurements_[i-1]->start_time_)
           && !is_special(measurements_[i]->start_time_)
           && (measurements_[i-1]->start_time_ > measurements_[i]->start_time_) )
        {
          properties_flags_ |= kNotTimeSortedOrder;
          break;
        }
      }//for( size_t i = 1; i < measurements_.size(); ++i )
      
    }//if( flags & DontChangeOrReorderSamples ) / else
    
    
#if( PERFORM_DEVELOPER_CHECKS )
    if( !(properties_flags_ & kNotSampleDetectorTimeSorted) )
    {
      bool sampleNumSorted = true;
      for( size_t i = 1; sampleNumSorted && (i < measurements_.size()); ++i )
        sampleNumSorted = (measurements_[i-1]->sample_number_ <= measurements_[i]->sample_number_);
      if( !sampleNumSorted )
        log_developer_error( __func__, "Found a case where sample numbers weren't sorted!" );
      assert( sampleNumSorted );
    }
#endif  //#if( PERFORM_DEVELOPER_CHECKS )
    
    detector_numbers_.clear();
    detector_names_.clear();
    gamma_detector_names_.clear();
    neutron_detector_names_.clear();
    
    for( const IntStrMap::value_type &t : num_to_name_map )
    {
      detector_numbers_.push_back( t.first );
      detector_names_.push_back( t.second );
    }//for( const IntStrMap::value_type &t : num_to_name_map )
    
    gamma_detector_names_.insert( end(gamma_detector_names_), begin(gamma_det_names), end(gamma_det_names) );
    neutron_detector_names_.insert( end(neutron_detector_names_), begin(neut_det_names), end(neut_det_names) );
    
    
    //If none of the Measurements that have neutrons have gammas, then lets see
    //  if it makes sense to add the neutrons to the gamma Measurement
    // TODO: get rid of merge_neutron_meas_into_gamma_meas(), and just keep neutrons how specified
    //       in the spectrum file; either with the gamma, or separate.  Also remove the similar
    //       functioning code from decode_2012_N42_rad_measurement_node(...)
    if( haveNeutrons && haveGammas && neutronMeasDoNotHaveGamma
       && !(flags & DontChangeOrReorderSamples) )
    {
      merge_neutron_meas_into_gamma_meas();
    }
    
    size_t nbins = 0;
    bool all_same_num_bins = true;
    
    
    //In order to figure out if a measurement is passthrough, we'll use these
    //  two variables.
    int pt_num_items = 0;
    float pt_averageRealTime = 0;
    
    //ensure_unique_sample_numbers(); has already been called a
    sample_numbers_.clear();
    sample_to_measurements_.clear();
    
    typedef std::pair<time_point_t,float> StartAndRealTime;
    typedef map<int, StartAndRealTime > SampleToTimeInfoMap;
    SampleToTimeInfoMap samplenum_to_starttime; //used to determine if passthrough or not
    
    const size_t nmeas = measurements_.size();
    size_t ngamma_meas = 0;
    
    /// @TODO: we could probably move this next loop into one of the above to be more efficient
    for( size_t measn = 0; measn < nmeas; ++measn )
    {
      std::shared_ptr<Measurement> &meas = measurements_[measn];
      sample_numbers_.insert( meas->sample_number_ );
      sample_to_measurements_[meas->sample_number_].push_back( measn );
      
      if( !meas->gamma_counts_ || meas->gamma_counts_->empty() )
        continue;
      
      ++ngamma_meas;
      if( nbins==0 )
        nbins = meas->gamma_counts_->size();
      if( nbins != meas->gamma_counts_->size() )
        all_same_num_bins = false;
      
      //20180221: Removed check on measurement type because some ROSA portal
      //  occupancies have less than 4 non-background samples.
      if( //meas->source_type_ != SourceType::Background
         //&& meas->source_type_ != SourceType::Calibration &&
        meas->source_type_ != SourceType::IntrinsicActivity
         && meas->sample_number() >= 0
         && meas->live_time() > 0.00000001
         && meas->real_time() > 0.00000001
         && !meas->derived_data_properties()  //make sure not derived data
         && meas->real_time() < 15.0 )  //20181108: some search systems will take one spectra every like ~10 seconds
      {
        ++pt_num_items;
        pt_averageRealTime += meas->real_time_;
        
        if( !is_special(meas->start_time()) )
        {
          const int samplenum = meas->sample_number();
          const time_point_t &st = meas->start_time();
          const float rt = meas->real_time();
          
          SampleToTimeInfoMap::iterator pos = samplenum_to_starttime.find( samplenum );
          if( pos == samplenum_to_starttime.end() )
            pos = samplenum_to_starttime.insert( make_pair(samplenum, make_pair(st,rt)) ).first;
          pos->second.second = max( rt, pos->second.second );
        }
      }//if( a candidate for a passthrough spectrum )
    
    }//for( auto &meas : measurements_ )
    

    bool is_passthrough = true;
    
    if( sample_numbers_.size() < 5 || detector_numbers_.empty() )
      is_passthrough = false;
    
    if( pt_averageRealTime <= 0.00000001 )
      is_passthrough = false;
    
    //In principle should check that measurements were taken sequentially as well
    //pt_averageRealTime /= (pt_num_items ? pt_num_items : 1);
    //is_passthrough = is_passthrough && ( (pt_num_items>5) && (pt_averageRealTime < 2.5) );
    is_passthrough = is_passthrough && ( (pt_num_items>5) && pt_num_items > static_cast<size_t>(0.75*ngamma_meas) );
    //is_passthrough = true;
    
    //Go through and verify the measurements are mostly sequential (one
    //  measurement right after the next), for at least the occupied/item/unknown
    //  portions of the file.  The background portion, as well as the transition
    //  between background/foreground/etc is a little harder to deal with since
    //  background may have gaps, or may have been taken a while before the item
    if( !is_passthrough && (samplenum_to_starttime.size() > 20) )
    {
      int nnotadjacent = 0, nadjacent = 0;
      
      SampleToTimeInfoMap::const_iterator next = samplenum_to_starttime.begin(), iter;
      for( iter = next++; next != samplenum_to_starttime.end(); ++iter, ++next )
      {
        const time_point_t &st = iter->second.first;
        const time_point_t &next_st = next->second.first;
        
        const float rt = iter->second.second;
        const time_point_t::duration duration = chrono::microseconds( static_cast<int64_t>(rt*1.0E6) );
        
        time_point_t::duration diff = ((st + duration) - next_st);
        if( diff < time_point_t::duration::zero() )
          diff = -diff;
        
        if( diff < (duration/100) )
          ++nadjacent;
        else
          ++nnotadjacent;
      }
      
      is_passthrough = (10*nnotadjacent < nadjacent);
    }//if( !is_passthrough && pt_num_items>20 )
    
  
    if( all_same_num_bins )
      properties_flags_ |= kAllSpectraSameNumberChannels;
    
    if( is_passthrough )
      properties_flags_ |= kPassthroughOrSearchMode;
    
    
    if( rebinToCommonBinning && all_same_num_bins && !measurements_.empty()
       && ((gamma_detector_names.size() > 1) || is_passthrough) )
    {
      if( unique_cals.size() <= 1 )
      {
        properties_flags_ |= kHasCommonBinning;
      }else
      {
        //If we have more than one gamma detector, than we have to move them
        //  to have a common energy binning, to display properly
        size_t nbin = 0;
        float min_energy = 99999.9f, max_energy = -99999.9f;
        for( const auto &meas : measurements_ )
        {
          nbin = max( nbin , (meas->gamma_counts_ ? meas->gamma_counts_->size() : size_t(0)) );
          if( meas->energy_calibration_->type() != EnergyCalType::InvalidEquationType )
          {
            min_energy = min( min_energy, meas->gamma_energy_min() );
            max_energy = max( max_energy, meas->gamma_energy_max() );
          }//if( meas->channel_energies_.size() )
        }//for( const auto &meas : measurements_ )
        
        try
        {
          const size_t nbinShift = nbin - 1;
          const float channel_width = (max_energy - min_energy) / nbinShift;
          auto new_cal = make_shared<EnergyCalibration>();
          new_cal->set_polynomial_no_offset_check( nbin, {min_energy,channel_width}, {} );
          
          for( const auto &meas : measurements_ )
          {
            if( meas->gamma_counts_->size() > 4 )
            {
              rebin_all_measurements( new_cal );
              properties_flags_ |= kHasCommonBinning;
              properties_flags_ |= kRebinnedToCommonBinning;
              break;
            }//if( meas->gamma_counts_->size() > 16 )
          }//for( const auto &meas : measurements_ )
        }catch( std::exception &e )
        {
          char buffer[1024];
          snprintf( buffer, sizeof(buffer), "Error rebining measurements to a common binning: %s",
                   e.what() );
          
          parse_warnings_.push_back( buffer );
#if( PERFORM_DEVELOPER_CHECKS )
          log_developer_error( __func__, buffer );
#endif
        }//try ? catch
        
        
      }//if( calib_infos_set.size() > 1 )
    }else if( all_same_num_bins && !measurements_.empty() && unique_cals.size()<=1 )
    {
      properties_flags_ |= kHasCommonBinning;
    }else if( !all_same_num_bins )
    {
    }//if( !measurements_.empty() )
    
    if( uuid_.empty() )
      uuid_ = generate_psuedo_uuid();
    
    set_detector_type_from_other_info();

    //Lets get rid of duplicate component_versions
    set< pair<string,string> > component_versions_s;
    std::vector<std::pair<std::string,std::string> > component_versions_nondup;
    for( size_t i = 0; i < component_versions_.size(); ++i )
    {
      if( component_versions_s.count( component_versions_[i] ) )
        continue;
      component_versions_s.insert( component_versions_[i] );
      component_versions_nondup.push_back( component_versions_[i] );
    }
    component_versions_.swap( component_versions_nondup );
    
    
    // TODO: DetectorAnalysisResult should be split into NuclideAnalysisResults and DoseAnalysisResults, but for here we will split them into seperate DetectorAnalysis objects
    //  This is done so we can write out to N42-2012, and read back in consistently.
    if( detectors_analysis_ )
    {
      std::shared_ptr<DetectorAnalysis> new_det_ana = make_shared<DetectorAnalysis>( *detectors_analysis_ );
      new_det_ana->results_.clear();
      vector<DetectorAnalysisResult> &new_results = new_det_ana->results_;
      
      for( DetectorAnalysisResult a : detectors_analysis_->results_ )
      {
        bool duplicate_nuc = false, duplicate_dose = false;
        for( size_t i = 0; (!duplicate_nuc || !duplicate_dose) && (i < new_results.size()); ++i )
        {
          const auto &already_added = new_results[i];
          duplicate_nuc |= ( (a.nuclide_ == already_added.nuclide_)
                            && (a.detector_ == already_added.detector_)
                            && (a.id_confidence_ == already_added.id_confidence_)
                            && (a.activity_ == already_added.activity_) );
          
          duplicate_dose |= ( (a.dose_rate_ == already_added.dose_rate_)
                             && (a.detector_ == already_added.detector_) );
        }//for( size_t i = 0; (add_nuc || add_dose) && (i < new_results.size()); ++i )
        
        
        if( ((a.dose_rate_ >= 0.0) && !a.nuclide_.empty()) )
        {
          if( !duplicate_nuc )
          {
            DetectorAnalysisResult a_nuc = a;
            a_nuc.dose_rate_ = -1.0f;
            new_results.push_back( std::move(a_nuc) );
          }
          
          if( !duplicate_dose )
          {
            a.activity_ = -1.0f;
            a.nuclide_.clear();
            a.nuclide_type_.clear();
            a.id_confidence_.clear();
            a.real_time_ = -1.0f;
            
            new_results.push_back( std::move(a) );
          }
        }else
        {
          if( ((a.dose_rate_ >= 0.0) && !duplicate_dose)
             || (!a.nuclide_.empty() && !duplicate_nuc) )
          {
            // Arbitrarily clean up some fields
            if( a.nuclide_.empty() )
            {
              a.activity_ = -1.0f;
              a.id_confidence_.clear();
              a.real_time_ = -1.0f;
            }//if( no nuclide results )
            
            new_results.push_back( std::move(a) );
          }//if( we have nuclide or dose informaition; i.e., actually worth adding )
        }//if( we have both nuclide and dose info ) / else( we have just one type of info )
      }//for( loop over original analysis results )
      
      // Remove duplicate algorithm_component_versions_
      vector<pair<string,string>> &components = new_det_ana->algorithm_component_versions_;
      auto comp_en = end(components);
      for( auto it = begin(components); it != comp_en; ++it )
        comp_en = std::remove(it + 1, comp_en, *it);
      components.erase( comp_en, end(components) );
      
      detectors_analysis_ = new_det_ana;
    }//if( detectors_analysis_ )
    
    
    recalc_total_counts();
    
#if( PERFORM_DEVELOPER_CHECKS )
    // Make sure energy calibrations have same number of channels as spectrums
    {
      for( const auto &m : measurements_ )
      {
        assert( m );
        const size_t ngammachan = m->gamma_counts_ ? m->gamma_counts_->size() : size_t(0);
        const auto &cal = m->energy_calibration_;
        if( cal && cal->valid() )
        {
          if( cal->num_channels() != ngammachan )
            cerr << "cal->num_channels()=" << cal->num_channels() << ", ngammachan=" << ngammachan << endl;
          assert( cal->num_channels() == ngammachan );
        }
      }//for( const auto &m : measurements_ )
    }
#endif
    
#if( PERFORM_DEVELOPER_CHECKS )
    //Check to make sure all gamma and neutron detector names can be found in detector names
    {
      const vector<string>::const_iterator begindet = detector_names_.begin();
      const vector<string>::const_iterator enddet = detector_names_.end();
      
      for( const std::string &gdet : gamma_detector_names_ )
      {
        if( std::find(begindet,enddet,gdet) == enddet )
        {
          char buffer[1024];
          snprintf( buffer, sizeof(buffer),
                   "Found a gamma detector name not in the list of all detector names: %s\n",
                   gdet.c_str() );
          log_developer_error( __func__, buffer );
        }
      }//for( loop over gamma detector names )
      
      for( const std::string &ndet : neutron_detector_names_ )
      {
        if( std::find(begindet,enddet,ndet) == enddet )
        {
          char buffer[1024];
          snprintf( buffer, sizeof(buffer),
                   "Found a neutron detector name not in the list of all detector names: %s\n",
                   ndet.c_str() );
          log_developer_error( __func__, buffer );
        }
      }//for( loop over neutron detector names )
    }
#endif
    
#if( PERFORM_DEVELOPER_CHECKS )
    //static int ntest = 0;
    //if( ntest++ < 10 )
    //  cerr << "Warning, testing rebingin ish" << endl;
    
    const double prev_gamma_count_sum_ = gamma_count_sum_;
    const double prev_neutron_counts_sum_ = neutron_counts_sum_;
    
    recalc_total_counts();
    
    if( fabs(gamma_count_sum_ - prev_gamma_count_sum_) > 0.01 )
    {
      char buffer[1024];
      snprintf( buffer, sizeof(buffer),
               "Before rebinning and gamma count sum=%10f and afterwards its %10f\n",
               prev_gamma_count_sum_, gamma_count_sum_ );
      log_developer_error( __func__, buffer );
    }
    
    if( fabs(neutron_counts_sum_ - prev_neutron_counts_sum_) > 0.01 )
    {
      char buffer[1024];
      snprintf( buffer, sizeof(buffer),
               "Before rebinning and neutron count sum=%10f and afterwards its %10f\n",
               prev_neutron_counts_sum_, neutron_counts_sum_ );
      log_developer_error( __func__, buffer );
    }
#endif //#if( PERFORM_DEVELOPER_CHECKS )
  }catch( std::exception &e )
  {
    string msg = "From " + string(SRC_LOCATION) + " caught error:\n\t" + string(e.what());
    throw runtime_error( msg );
  }//try / catch
  
  modified_ = modifiedSinceDecode_ = false;
}//void cleanup_after_load()

    
    
// TODO: get rid of this function, and also similarly for the code in
//      decode_2012_N42_rad_measurement_node(...) that does similar
void SpecFile::merge_neutron_meas_into_gamma_meas()
{
  //Check to make sure sample numbers arent whack (they havent been finally
  //  assigned yet) before doing the correction - all the files I've seen
  //  that need this correction already have sample numbers properly
  //  assigned
  bool bogusSampleNumbers = false;
  std::map<int, std::vector<std::shared_ptr<Measurement>> > sample_to_meass;
  for( const auto &m : measurements_ )
  {
    std::vector<std::shared_ptr<Measurement>> &mv = sample_to_meass[m->sample_number_];
    mv.push_back( m );
    if( mv.size() > detector_names_.size() )
    {
      bogusSampleNumbers = true;
#if( PERFORM_DEVELOPER_CHECKS )
      log_developer_error( __func__, "Found a file where neutron"
                          " and gammas are sperate measurements, but sample numbers not assigned." );
#endif //#if( PERFORM_DEVELOPER_CHECKS )
      break;
    }
  }//for( const auto &m : measurements_ )
  
  //If smaple numbers arent already properly assigned, bail
  if( bogusSampleNumbers )
    return;
  
  
  vector<string> gamma_only_dets = gamma_detector_names_;
  vector<string> neutron_only_dets = neutron_detector_names_;
  for( const auto &n : neutron_only_dets )
  {
    const auto pos = std::find( begin(gamma_only_dets), end(gamma_only_dets), n );
    if( pos != end(gamma_only_dets) )
      gamma_only_dets.erase(pos);
  }//for( const auto &n : neutron_detector_names_ )
  
  const size_t ngammadet = gamma_only_dets.size();
  const size_t nneutdet = neutron_only_dets.size();
  
  //If we dont have both gamma and neutron only detectors, bail
  if( !nneutdet || !ngammadet )
    return;
  
  
  //We may need to copy the neutron data into multiple gamma measurements if
  //  the gamma data is given mutliple times with different calibrations
  //  See file in refDUEL9G1II9 for an example of when this happens.
  map<string,vector<string>> neutron_to_gamma_names;
  
  std::sort( begin(gamma_only_dets), end(gamma_only_dets) );
  std::sort( begin(neutron_only_dets), end(neutron_only_dets) );
  
  if( ngammadet == nneutdet )
  {
    for( size_t i = 0; i < ngammadet; ++i )
      neutron_to_gamma_names[neutron_only_dets[i]].push_back( gamma_only_dets[i] );
  }else if( ngammadet && (nneutdet > ngammadet) && ((nneutdet % ngammadet) == 0) )
  {
    const size_t mult = nneutdet / ngammadet;
    for( size_t i = 0; i < nneutdet; ++i )
      neutron_to_gamma_names[neutron_only_dets[i]].push_back( gamma_only_dets[i/mult] );
  }else
  {
    //Use the edit distance of detector names to pair up neutron to
    //  gamma detectors.  Only do the pairing if the minimum levenstein
    //  distance between a neutron detector and a gamma detector is
    //  unique (i.e., there are not two gamma detectors that both have
    //  the minimum distance to a neutron detector).
    
    //If the gamma data is reported in multiple energy calibrations, the
    //  string "_intercal_$<calid>" is appended to the detector name.  We
    //  do not want to include this in the test, however, we also dont want
    //  to spoil the intent of 'uniquelyAssigned'
    vector<pair<string,vector<string>>> tested_gamma_to_actual;
    for( size_t i = 0; i < gamma_only_dets.size(); ++i )
    {
      string gamname = gamma_only_dets[i];
      const auto pos = gamname.find( "_intercal_" );
      if( pos != string::npos )
        gamname = gamname.substr(0,pos);
      
      bool added = false;
      for( auto &t : tested_gamma_to_actual )
      {
        if( t.first == gamname )
        {
          t.second.push_back( gamma_only_dets[i] );
          added = true;
          break;
        }
      }//for( check if we already have a detector with name 'gamname' )
      
      if( !added )
      {
#if( defined(_MSC_VER) && _MSC_VER <= 1700 )
        tested_gamma_to_actual.emplace_back( gamname, vector<string>(1,gamma_only_dets[i]) );
#else
        tested_gamma_to_actual.emplace_back( gamname, vector<string>{gamma_only_dets[i]} );
#endif
      }//if( !added )
    }//for( size_t i = 0; i < gamma_only_dets.size(); ++i )
    
    
    bool uniquelyAssigned = true;
    for( size_t neutindex = 0; uniquelyAssigned && (neutindex < nneutdet); ++neutindex )
    {
      const string &neutname = neutron_only_dets[neutindex];
      
      vector<unsigned int> distances( tested_gamma_to_actual.size() );
      
      for( size_t detnameindex = 0; detnameindex < tested_gamma_to_actual.size(); ++detnameindex )
      {
        const string &gammaname = tested_gamma_to_actual[detnameindex].first;
        distances[detnameindex] = SpecUtils::levenshtein_distance( neutname, gammaname );
        if( distances[detnameindex] > 3 )
        {
          if( SpecUtils::icontains( neutname, "Neutron") )
          {
            string neutnamelowercase = neutname;
            SpecUtils::ireplace_all(neutnamelowercase, "Neutron", "Gamma");
            if( SpecUtils::iequals_ascii( neutnamelowercase, gammaname ) )
            {
              distances[detnameindex] = 0;
            }else
            {
              neutnamelowercase = neutname;
              SpecUtils::ireplace_all(neutnamelowercase, "Neutron", "");
              if( SpecUtils::iequals_ascii( neutnamelowercase, gammaname ) )
                distances[detnameindex] = 0;
            }
          }else if( SpecUtils::iends_with( neutname, "Ntr") )
          {
            string neutnamelowercase = neutname.substr( 0, neutname.size() - 3 );
            if( SpecUtils::iequals_ascii( neutnamelowercase, gammaname ) )
              distances[detnameindex] = 0;
          }else if( SpecUtils::iends_with( neutname, "N") )
          {
            string neutnamelowercase = neutname.substr( 0, neutname.size() - 1 );
            if( SpecUtils::iequals_ascii( neutnamelowercase, gammaname ) )
              distances[detnameindex] = 0;
          }
        }//if( distances[i] > 3 )
      }//for( size_t i = 0; uniquelyAssigned && i < ngammadet; ++i )
      
      auto positer = std::min_element(begin(distances), end(distances) );
      auto index = positer - begin(distances);
      assert( index >= 0 && index < distances.size() );
      unsigned int mindist = distances[index];
      uniquelyAssigned = (1 == std::count(begin(distances),end(distances),mindist));
      
      if( uniquelyAssigned )
      {
        neutron_to_gamma_names[neutname] = tested_gamma_to_actual[index].second;
        //cout << "Assigning neut(" << neutname << ") -> {";
        //for( size_t i = 0; i < neutron_to_gamma_names[neutname].size(); ++i )
        //  cout << (i ? ", " : "") << neutron_to_gamma_names[neutname][i];
        //cout << "}" << endl;
      }
    }//for( size_t neutindex = 0; uniquelyAssigned && (neutindex < nneutdet); ++neutindex )
    
    //ToDo: uniquelyAssigned doesnt catch the case where multiple neutron detectors
    //  are mapped to a gamma detector, but then some gamma detectors dont have
    //  any assigned neutron detectors that should
    
    if( !uniquelyAssigned )
    {
      neutron_to_gamma_names.clear();
      
#if( PERFORM_DEVELOPER_CHECKS && !SpecUtils_BUILD_FUZZING_TESTS )
      stringstream devmsg;
      devmsg << "Unable to uniquly map neutron to gamma detector names; neutron"
                " and gammas are seperate measurements, but mapping between"
                " detectors not not unique: gamma_dets={";
      for( size_t i = 0; i < gamma_only_dets.size(); ++i )
        devmsg << (i ? ", ": "") << "'" << gamma_only_dets[i] << "'";
      devmsg << "}, neut_dets={";
      for( size_t i = 0; i < neutron_only_dets.size(); ++i )
        devmsg << (i ? ", ": "") << "'" << neutron_only_dets[i] << "'";
      devmsg << "}";
      
      log_developer_error( __func__, devmsg.str().c_str() );
#endif //#if( PERFORM_DEVELOPER_CHECKS )
    }//if( uniquelyAssigned )
  }//if( figure out how to assign neutron to gamma detectors ) / else
  
  
  //If we cant map the neutron detectors to gamma detectors, lets bail.
  if( neutron_to_gamma_names.empty() /* || neutron_to_gamma_names.size() != nneutdet*/ )
    return;
  
#if( PERFORM_DEVELOPER_CHECKS )
  set<size_t> gammas_we_added_neutron_to;
#endif
  set<string> new_neut_det_names, new_gamma_det_names, new_all_det_names;
  vector<std::shared_ptr<Measurement>> meas_to_delete;
  
  for( size_t measindex = 0; measindex < measurements_.size(); ++measindex )
  {
    std::shared_ptr<Measurement> meas = measurements_[measindex];
    
    
    if( !meas->contained_neutron_ )
    {
      new_all_det_names.insert( meas->detector_name_ );
      if( meas->gamma_counts_ && !meas->gamma_counts_->empty() )
        new_gamma_det_names.insert( meas->detector_name_ );
      
      continue;
    }
    
    if( meas->gamma_counts_ && !meas->gamma_counts_->empty() )
    {
#if( PERFORM_DEVELOPER_CHECKS )
      if( !gammas_we_added_neutron_to.count(measindex) )
        log_developer_error( __func__, "Found a nuetron detector Measurement that had gamma data - shouldnt have happened here." );
#endif  //PERFORM_DEVELOPER_CHECKS
      new_all_det_names.insert( meas->detector_name_ );
      new_gamma_det_names.insert( meas->detector_name_ );
      new_neut_det_names.insert( meas->detector_name_ );
      continue;
    }
    
    //IF we are hear, this `meas` only contains neutron data.
    
    auto namepos = neutron_to_gamma_names.find(meas->detector_name_);
    if( namepos == end(neutron_to_gamma_names) )
    {
#if( PERFORM_DEVELOPER_CHECKS && !SpecUtils_BUILD_FUZZING_TESTS )
      log_developer_error( __func__, "Found a nuetron detector Measurement I couldnt map to a gamma meas - should investigate." );
#endif  //PERFORM_DEVELOPER_CHECKS
      new_all_det_names.insert( meas->detector_name_ );
      new_neut_det_names.insert( meas->detector_name_ );
      continue;
    }//
    
    const vector<string> &gamma_names = namepos->second;
    
    const size_t nmeas = measurements_.size();
    const size_t max_search_dist = 2*gamma_names.size()*(nneutdet+ngammadet);
    
    //We may actually have multiple gamma detectors that we want to assign this
    //  neutron information to (ex, neutron detector is 'VD1N', and related
    //  gamma detectors are 'VD1', 'VD1_intercal_CmpEnCal', and
    //  'VD1_intercal_LinEnCal' - this can possible result in duplication of
    //  neutron counts, but I havent seen any cases where this happens in an
    //  unintended way (e.g., other than multiple calibrations).
    for( const string &gamma_name : gamma_names )
    {
      std::shared_ptr<Measurement> gamma_meas;
      for( size_t i = measindex; !gamma_meas && (i > 0) && ((measindex-i) < max_search_dist); --i )
      {
        if( measurements_[i-1]->detector_name_ == gamma_name
           && measurements_[i-1]->sample_number_ == meas->sample_number_)
        {
#if( PERFORM_DEVELOPER_CHECKS )
          gammas_we_added_neutron_to.insert( i-1 );
#endif
          gamma_meas = measurements_[i-1];
        }
      }
      
      for( size_t i = measindex+1; !gamma_meas && (i < nmeas) && ((i-measindex) < max_search_dist); ++i )
      {
        if( measurements_[i]->detector_name_ == gamma_name
           && measurements_[i]->sample_number_ == meas->sample_number_ )
        {
#if( PERFORM_DEVELOPER_CHECKS )
          gammas_we_added_neutron_to.insert( i );
#endif
          gamma_meas = measurements_[i];
        }
      }
      
      if( !gamma_meas )
      {
        //TODO: if we are here we should in principle create a measurement for
        //  each of the entries in 'gamma_names' - however for now I guess
        //  we'll just assign the neutron data to a single gamma detector; I
        //  think this will only cause issues for files that had multiple
        //  calibrations for the same data, of which we'll make the neutron data
        //  belong to just the non calibration variant detector (if it exists).
        
        bool aDetNotInterCal = false;
        for( size_t i = 0; !aDetNotInterCal && i < gamma_names.size(); ++i )
          aDetNotInterCal = (gamma_names[i].find("_intercal_") != string::npos);
        
        if( aDetNotInterCal && (gamma_name.find("_intercal_") == string::npos) )
          continue;
        
#if( PERFORM_DEVELOPER_CHECKS && !SpecUtils_BUILD_FUZZING_TESTS )
        if( gamma_names.size() != 1 && (meas->detector_name_ != gamma_name) )
        {
          string errmsg = "Found a nuetron detector Measurement (DetName='" + meas->detector_name_
                 + "', SampleNumber=" + std::to_string(meas->sample_number_)
                 + ", StartTime=" + SpecUtils::to_iso_string(meas->start_time_)
                 + ") I couldnt find a gamma w/ DetName='"
                 + gamma_name + "' and SampleNumber=" + std::to_string(meas->sample_number_) + ".";
          log_developer_error( __func__, errmsg.c_str() );
        }
#endif  //PERFORM_DEVELOPER_CHECKS
        
        
        meas->detector_name_ = gamma_name;

        //ToDo: Uhhg, later on when we write things to XML we need to make sure
        //  the detector description will be consistently written out and read
        //  back in, so we have to make sure to update this info too in 'meas'.
        //  We *should* make detector information be an object shared among
        //  measurements, but oh well for now.
        std::shared_ptr<Measurement> same_gamma_meas;
        for( size_t i = 0; !same_gamma_meas && i < measurements_.size(); ++i )
        {
          if( measurements_[i]->detector_name_ == meas->detector_name_ )
            same_gamma_meas = measurements_[i];
        }
        
        if( same_gamma_meas )
        {
          meas->detector_description_ = same_gamma_meas->detector_description_;
          meas->detector_number_ = same_gamma_meas->detector_number_;
        }else
        {
          auto numpos = std::find( begin(detector_names_), end(detector_names_), gamma_name );
          auto numindex = static_cast<size_t>(numpos - begin(detector_names_));
          if( (numpos != end(detector_names_)) && (numindex < detector_numbers_.size()) )
          {
            meas->detector_number_ = detector_numbers_[numindex];
          }else
          {
#if( PERFORM_DEVELOPER_CHECKS )
            log_developer_error( __func__,
                                ("Failed to be able to find detector number for DetName=" + gamma_name).c_str() );
#endif
          }
        }//if( same_gamma_meas ) / else
        
        new_all_det_names.insert( meas->detector_name_ );
        new_neut_det_names.insert( meas->detector_name_ );
        continue;
      }//if( !gamma_meas )
      
      
      //TODO: should check and handle real time being different, as well
      //      as start time.  Should also look into propogating detecor
      //      information and other quantities over.
      
      gamma_meas->contained_neutron_ = true;
      gamma_meas->neutron_counts_.insert( end(gamma_meas->neutron_counts_),
                                         begin(meas->neutron_counts_), end(meas->neutron_counts_) );
      gamma_meas->neutron_counts_sum_ += meas->neutron_counts_sum_;
      gamma_meas->remarks_.insert( end(gamma_meas->remarks_),
                                  begin(meas->remarks_), end(meas->remarks_) );
      
      //Do not add meas->detector_name_ to new_all_det_names - we are getting rid of meas
      new_neut_det_names.insert( gamma_meas->detector_name_ );
      
      meas_to_delete.push_back( meas );
    }//for( size_t gamma_name_index = 0; gamma_name_index < gamma_names.size(); gamma_name_index )
  }//for( size_t measindex = 0; measindex < measurements_.size(); ++measindex )
  
  size_t nremoved = 0;
  for( size_t i = 0; i < meas_to_delete.size(); ++i )
  {
    auto pos = std::find( begin(measurements_), end(measurements_), meas_to_delete[i] );
    if( pos != end(measurements_) )
    {
      ++nremoved;
      measurements_.erase( pos );
    }else
    {
      //if there are multiple energy calibrations, meas_to_delete may
    }
  }//for( size_t i = 0; i < meas_to_delete.size(); ++i )
  
  //Before this function is called, detector_names_ and detector_numbers_
  // should have been filled out, and we havent modified them, so lets
  // preserve detector number to name mapping, but remove detectors that
  // no longer exist
  
  try
  {
    if( detector_names_.size() != detector_numbers_.size() )
      throw runtime_error( "Unequal number of detector names and numbers" );
    
    for( const auto &name : new_all_det_names )
      if( std::find(begin(detector_names_),end(detector_names_),name) == end(detector_names_) )
        throw runtime_error( "Is there a new detector name?" );
    
    //If we are here we wont loop through measurements_ and change the
    //  detector numbers of the measurements and keep the same mapping
    //  of names to numbers
    
    map<string,int> detnames_to_number;
    for( size_t i = 0; i < detector_names_.size(); ++i )
      detnames_to_number[detector_names_[i]] = detector_numbers_[i];
    
    detector_numbers_.clear();
    for( const auto &s : new_all_det_names )
      detector_numbers_.push_back( detnames_to_number[s] );
  }catch( std::exception & )
  {
    //If we are here we will go through and force everyrthing to be consistent
    detector_numbers_.clear();
    for( size_t i = 0; i < new_all_det_names.size(); ++i )
      detector_numbers_.push_back( static_cast<int>(i) );
    const vector<string> new_all_det_names_vec( begin(new_all_det_names), end(new_all_det_names) );
    for( auto &meas : measurements_ )
    {
      const auto iter = std::find( begin(new_all_det_names_vec), end(new_all_det_names_vec), meas->detector_name_ );
      if( iter != end(new_all_det_names_vec) )
      {
        const auto index = iter - begin(new_all_det_names_vec);
        meas->detector_number_ = detector_numbers_[index];
      }else
      {
#if( PERFORM_DEVELOPER_CHECKS )
        log_developer_error( __func__, "Unexpected Detector name found!" );
#endif
        //hope for the best....
      }
    }//
  }//try / catch update
  
  detector_names_.clear();
  detector_names_.insert( end(detector_names_), begin(new_all_det_names), end(new_all_det_names) );
  
  gamma_detector_names_.clear();
  gamma_detector_names_.insert( end(gamma_detector_names_), begin(new_gamma_det_names), end(new_gamma_det_names) );
  
  neutron_detector_names_.clear();
  neutron_detector_names_.insert( end(neutron_detector_names_), begin(new_neut_det_names), end(new_neut_det_names) );
  
  //Could map the detector names to Aa1, etc. here.
}//void merge_neutron_meas_into_gamma_meas()



void SpecFile::set_detector_type_from_other_info()
{
  using SpecUtils::contains;
  using SpecUtils::icontains;
  
  std::unique_lock<std::recursive_mutex> scoped_lock( mutex_ );
  
  if( (detector_type_ != DetectorType::Unknown)
     && (detector_type_ != DetectorType::IdentiFinderUnknown) )
    return;
  
  const string &model = instrument_model_;
//  const string &id = instrument_id_;
  
  if( icontains(model,"SAM") && (contains(model,"940") || icontains(model,"Eagle+")) )
  {
    if( icontains(model,"LaBr") )
      detector_type_ = DetectorType::Sam940LaBr3;
    else
      detector_type_ = DetectorType::Sam940;
    
    //cerr << "ASAm940 model=" << model << endl;
    
    return;
  }
  
  if( icontains(model,"SAM") && contains(model,"945") )
  {
    //if( icontains(model,"LaBr") )
      //detector_type_ = Sam945LaBr3;
    //else
    detector_type_ = DetectorType::Sam945;
    return;
  }
  
  if( icontains(model,"RS-701") )
  {
    detector_type_ = DetectorType::Rsi701;
    return;
  }
  
  if( icontains(model,"RS-705") )
  {
    detector_type_ = DetectorType::Rsi705;
    return;
  }
  
  if( icontains(model,"RS???") /*&& icontains(id,"Avid")*/ )
  {
    detector_type_ = DetectorType::AvidRsi;
    return;
  }
  
  if( icontains(model,"radHUNTER") )
  {
    if( icontains(model,"UL-LGH") )
      detector_type_ = DetectorType::RadHunterLaBr3;
    else
      detector_type_ = DetectorType::RadHunterNaI;
    return;
  }
  
  
  if( icontains(manufacturer_,"innoRIID")
     && !icontains(manufacturer_,"ortec")
     && (istarts_with(model, "RE ") || icontains(model, "RadEagle")) )
  {
      manufacturer_ += " (Ortec)";
  }
    
  if( (icontains(model,"Rad") && icontains(model,"Eagle"))
      || istarts_with(model, "RE-") || istarts_with(model, "RE ") )
  {
    if( SpecUtils::icontains(model,"3SG") ) //RADEAGLE NaI(Tl) 3x1, GM Handheld RIID
    {
      detector_type_ = DetectorType::OrtecRadEagleNai;
    }else if( SpecUtils::icontains(model,"2CG") ) //RADEAGLE CeBr3 2x1, GM Handheld RIID.
    {
      detector_type_ = DetectorType::OrtecRadEagleCeBr2Inch;
    }else if( SpecUtils::icontains(model,"3CG") ) //RADEAGLE CeBr3 3x0.8, GM Handheld RIID
    {
      detector_type_ = DetectorType::OrtecRadEagleCeBr3Inch;
    }else if( SpecUtils::icontains(model,"2LG") ) //RADEAGLE LaBr3(Ce) 2x1, GM Handheld RIID
    {
      detector_type_ = DetectorType::OrtecRadEagleLaBr;
    }else
    {
#if( PERFORM_DEVELOPER_CHECKS && !SpecUtils_BUILD_FUZZING_TESTS )
      log_developer_error( __func__, ("Unrecognized RadEagle Model: " + model).c_str() );
#endif
    }
    
    //Make the modle human readable
    if( istarts_with(model, "RE ") )
      instrument_model_ = "RadEagle " + instrument_model_.substr(3);
    
    
    return;
  }//if( a rad eagle )
  
  
  
  //Lets try to figure out if we can fill out detector_type_
  if( iequals_ascii( manufacturer_,"ORTEC" ) )
  {
    if( iequals_ascii(instrument_model_,"OSASP") )
      detector_type_ = DetectorType::DetectiveEx200;
    else if( icontains(instrument_model_,"Detective") && contains(instrument_model_,"200") )
      detector_type_ = DetectorType::DetectiveEx200;
    else if( icontains(instrument_model_,"100") )
      detector_type_ = DetectorType::DetectiveEx100;
    else if( icontains(instrument_model_,"Detective-EX") )
      detector_type_ = DetectorType::DetectiveEx;
    else if( icontains(instrument_model_,"Detective") && contains(instrument_model_,"100") )
      detector_type_ = DetectorType::DetectiveEx100;
    else if( icontains(instrument_model_,"uDetective")
            || (icontains(instrument_model_,"Detective") && icontains(instrument_model_,"micro")) )
      detector_type_ = DetectorType::MicroDetective;
    else if( iequals_ascii(instrument_model_,"Detective X") )
      detector_type_ = DetectorType::DetectiveX;
    else if( icontains(instrument_model_,"Detective") )
      detector_type_ = DetectorType::DetectiveUnknown;
    
    return;
  }//if( iequals_ascii( manufacturer_,"ORTEC" ) )
  
  
  if( icontains( manufacturer_,"Kromek" ) )
  {
    // I've seen manufacturer name be either "Kromek" or "Kromek Ltd"
    
    if( istarts_with(instrument_model_,"D3") || iequals_ascii(instrument_model_,"D3S") )
    {
      //Have seen model strings: "D3", "D3S", "D3S 2.02"
      detector_type_ = DetectorType::KromekD3S;
      return;
    }
    
    //Other Kromek instrument models I've seem: "MultiSpect/KSpect"
  }//if( icontains( manufacturer_,"Kromek" ) )
  
  
  if( iequals_ascii(instrument_type_,"PVT Portal") && iequals_ascii(manufacturer_,"SAIC") )
  {
    detector_type_ = DetectorType::SAIC8;
    
    return;
  }
  
  
  if( icontains(instrument_model_,"identiFINDER") || icontains(model,"R400") || icontains(model,"R500") )
  {
    //From: https://www.flir.com/r400/ 20201218
    // - R400: three variants: NaI with seed, LaBr, NaI with LED
    // - R400 LG: LaBr, 30 x 30 mm, GM, LED
    // - R400 NGH: NaI 35 x 51, GM, He-3
    // - R400 T1: NaI 23 x 21mm - Tungsten shielded, GM
    // - R400 T2: NaI 23 x 21mm - Tungsten shielded, GM
    // - R400 UCLS-NGH: NaI 35 x 51mm, GM, He-3
    // - R400 ULK-NG: NaI 35 x 51mm, GM
    // - R400 ULK-NGH: NaI 35 x 51mm, GM, He-3
    // - R400 UW-NG: NaI 35 x 51mm, GM
    // - R400 UW-NGH: NaI 35 x 51mm, GM, He-3
    // - R400 UW-ULCS-NG: NaI 35 x 51mm, GM, LED
    // - R400 UW-ULCS-NG: NaI 35 x 51mm, GM, He-3, LED
    //
    // - R500 ULCS-NGH: NaI 102 x 19mm, GM, LED
    // - R500 UL-LG: 38 x 38mm, LaBr, GM, LED
    // - R500 UL-LG: 102 x 19mm, NaI, GM, LED //Same model number?
    //    - An actual file with these dimensions gives model as R500 ULCS-NG, so will continue
    //      assuming "LG" is LaBr
    // - R500 UL-LGH: 38 x 38mm, LaBr, GM, LED, He-3
    
    if( icontains(model,"R500") )
    {
      if( icontains(model,"ULCS") || icontains(model,"NaI") )
      {
        detector_type_ = DetectorType::IdentiFinderR500NaI;
        return;
      }
      
      if( icontains(model,"LG") || icontains(model,"LaBr") )
      {
        detector_type_ = DetectorType::IdentiFinderR500LaBr;
        return;
      }
      
      return;
    }//if( icontains(model,"R500") )
    
    if( icontains(model,"NG") || (icontains(model,"2") && !icontains(model,"LG")) )
    {
      detector_type_ = DetectorType::IdentiFinderNG;
      return;
    }
    
    if( icontains(model,"LG") )
    {
      detector_type_ = DetectorType::IdentiFinderLaBr3;
      return;
    }
    
    if( icontains(model,"T1") || icontains(model,"T2") )
    {
      detector_type_ = DetectorType::IdentiFinderTungsten;
      return;
    }
    
    for( const auto &remark : remarks_ )
    {
      if( (SpecUtils::contains(remark, "35 mm") && SpecUtils::contains(remark, "51 mm"))
          || (SpecUtils::contains(remark, "35mm") && SpecUtils::contains(remark, "51mm"))
          || SpecUtils::contains(remark, "35x51")
         || SpecUtils::contains(remark, "35 x 51"))
      {
        detector_type_ = DetectorType::IdentiFinderNG;
        return;
      }
       
      if( SpecUtils::contains(remark, "30x30")
         || SpecUtils::contains(remark, "30 x 30")
         || SpecUtils::contains(remark, "30mm")
         || SpecUtils::contains(remark, "LaBr") )
      {
        detector_type_ = DetectorType::IdentiFinderLaBr3;
        return;
      }
    }//for( const auto &remark : remarks_ )
    
    
    //cout << "identiFINDER: instrument_model_='" << instrument_model_ << "', manufacturer_='" << manufacturer_ << "'" << endl;
    if( detector_type_ == DetectorType::Unknown )
      detector_type_ = DetectorType::IdentiFinderUnknown;
    
    return;
  }//if( icontains(instrument_model_,"identiFINDER") )
  
  
  if( icontains(manufacturer_,"FLIR") || icontains(instrument_model_,"Interceptor") )
  {
    detector_type_ = DetectorType::Interceptor;
    return;
  }
  
  
  //Thermo Fisher Scientific, ins_model=RIIDEye, LaBr15x15, or ins_model=RIIDEye, NaI2x2
  if( icontains(model,"RIIDEye") )
  {
    if( icontains(model,"LaBr") )
    {
      detector_type_ = DetectorType::RIIDEyeLaBr;
      return;
    }
    
    if( icontains(model,"NaI") )
    {
      detector_type_ = DetectorType::RIIDEyeNaI;
      return;
    }
  }//if( icontains(model,"RIIDEye") )
  
  
  if( icontains(model,"SAM940") || icontains(model,"SAM 940") || icontains(model,"SAM Eagle") )
  {
    if( icontains(model,"LaBr") )
      detector_type_ = DetectorType::Sam940LaBr3;
    else
      detector_type_ = DetectorType::Sam940;
    
    return;
  }
  
  
  if( icontains(model,"SAM") && icontains(model,"945") )
  {
    detector_type_ = DetectorType::Sam945;
    return;
  }
  
  
  if( (icontains(manufacturer_,"ICx Radiation") || icontains(manufacturer_,"FLIR"))
           && icontains(model,"Raider") )
  {
    detector_type_ = DetectorType::MicroRaider;
    return;
  }
  
  
  if( icontains(model,"SRPM") && icontains(model,"210") )
  {
    if( manufacturer_.size() < 2 )
      manufacturer_ = "Leidos";  //"EXPLORANIUM" would be the other option
    detector_type_ = DetectorType::Srpm210;
    
    return;
  }//if( SRPM 210 )
  
  
  if( icontains(model,"RadSeeker") /* && icontains(manufacturer_, "Smiths") */ )
  {
    if( icontains(model,"CS") )
      detector_type_ = DetectorType::RadSeekerNaI;
    else if( icontains(model,"CL") || icontains(model,"DL") || icontains(model, "LaBr") )
      detector_type_ = DetectorType::RadSeekerLaBr;
    
    return;
  }//if( icontains(model,"RadSeeker") )
  
  
  if( icontains(manufacturer_, "Symetrica") )
  {
    // The potential models are:
    //  - SN20:   Handheld RIID, NaI
    //  - SN20-N: Handheld RIID, NaI, non-He3
    //  - SN23-N: Handheld RIID, NaI, non-He3; GPS, Wi-Fi, cellular & Bluetooth
    //  - SL23-N: Handheld RIID, LaBr, non-He3; GPS, Wi-Fi, cellular & Bluetooth
    
    // The <RadInstrumentModelName> tag seems to be "SN20", "SN23-N", etc, but sample size is small.
    // \TODO: verify general form Verifinders will have in this element
    const bool isVerifinder = (SpecUtils::icontains(model, "SN2")
                               || SpecUtils::icontains(model, "VeriFinder")
                               || SpecUtils::icontains(model, "SL2") );
    
    if( isVerifinder )
    {
      // Checking the model name to start with "SL2" should catch LaBr, but just to be sure
      //  (in case there is a future SL3x model or something), we'll see
      //  if any of the <RadDetectorInformation> -> <RadDetectorKindCode> elements had LaBr in them.
      bool isLaBr = SpecUtils::icontains(model, "SL2");
      
      for( size_t i = 0; !isLaBr && (i < 12) && i < measurements_.size(); ++i )
      {
        std::shared_ptr<Measurement> &meas = measurements_[i];
        const auto &desc = meas->detector_description_;
        
        const char *key = "Kind: ";
        const auto pos = desc.find( key );
        if( pos != string::npos )
        {
          const size_t keylen = strlen(key);
          const char * const str_begin = desc.c_str() + pos + keylen;
          assert( desc.size() >= (pos + keylen) );
          const string::size_type max_len = desc.size() - pos - keylen;
          
          string value( str_begin, std::min( max_len, size_t(8) ) );
          if( icontains(value, "LaBr") || icontains(value, "La-Br") || icontains(value, "Br3") )
          {
            isLaBr = true;
            break;
          }
          
          if( icontains(value, "NaI") )
          {
            isLaBr = false;
            break;
          }
        }//if( pos != string::npos )
      }//for( size_t i = 0; i < measurements_.size(); ++i )
      
      detector_type_ = isLaBr ? DetectorType::VerifinderLaBr : DetectorType::VerifinderNaI;
      return;
    }//if( isVerifinder )
  }//if( icontains(manufacturer_, "Symetrica") )
    
  
  if( icontains(manufacturer_,"Canberra Industries, Inc.") )
  {
    //Check to see if detectors like "Aa1N+Aa2N", or "Aa1N+Aa2N+Ba1N+Ba2N+Ca1N+Ca2N+Da1N+Da2N"
    //  exist and if its made up of other detectors, get rid of those spectra
  }//
  
  
  if( manufacturer_.size() || instrument_model_.size() )
  {
#if(PERFORM_DEVELOPER_CHECKS && !SpecUtils_BUILD_FUZZING_TESTS)
    //In principle we should some of the following detectors to the DetectorType enum
    if( !(manufacturer_=="Princeton Gamma-Tech Instruments, Inc." && instrument_model_=="RIIDEye")
       && !(manufacturer_=="ICx Technologies" && instrument_model_=="")
       && !(manufacturer_=="Radiation Solutions Inc." /* && instrument_model_=="RS-701"*/)
       && !(manufacturer_=="Raytheon" && instrument_model_=="Variant L" )
       && !(manufacturer_=="Avid Annotated Spectrum" /* && instrument_model_==""*/)
       && !(manufacturer_=="Mirion Technologies" && instrument_model_=="model Pedestrian G")
       && !(manufacturer_=="Princeton Gamma-Tech Instruments, Inc." && instrument_model_=="")
       && !(manufacturer_=="Nucsafe" && instrument_model_=="G4_Predator")
       && !(manufacturer_=="Princeton Gamma-Tech Instruments, Inc." && instrument_model_=="Model 135")
       && !(manufacturer_=="" && instrument_model_=="Self-Occuluding Quad NaI Configuration")
       && !(manufacturer_=="" && instrument_model_=="3x3x12 inch NaI Side Ortec Digibase MCA")
       && !(manufacturer_=="Canberra Industries, Inc." && instrument_model_=="ASP EDM")
       && !(manufacturer_=="Raytheon" && instrument_model_=="Variant C")
       && !(manufacturer_=="Unknown" && instrument_model_=="Unknown")
       && !icontains( manufacturer_, "RIDs R Us")
       && !icontains( manufacturer_, "SRPMs R Us")
       && !icontains( manufacturer_, "RIIDs R Us")
       && !icontains( manufacturer_, "Mobiles R Us")
       && !icontains( manufacturer_, "SPRDs R Us")
       && !(manufacturer_=="BTI" && instrument_model_=="FlexSpec")
       && !(manufacturer_=="labZY")
       && !icontains( manufacturer_, "SSC Pacific")
       && !icontains( instrument_model_, "ASP-")
       && !(icontains( manufacturer_, "Kromek") && instrument_model_=="MultiSpect/KSpect")
       && !(manufacturer_=="" && instrument_model_=="")
       )
    {
      string msg = "Unknown detector type: manufacturer=" + manufacturer_ + ", ins_model=" + instrument_model_;
      log_developer_error( __func__, msg.c_str() );
    }
#endif
    //Unknown detector type: maufacturer=Smiths Detection, ins_model=RadSeeker_CS
    //Unknown detector type: maufacturer=Smiths Detection, ins_model=RadSeeker_DL
    //Unknown detector type: maufacturer=Princeton Gamma-Tech Instruments, Inc., ins_model=RIIDEye, Ext2x2
}
   
  
  
  
  
  
}//void set_detector_type_from_other_info()


#if( PERFORM_DEVELOPER_CHECKS )
double SpecFile::deep_gamma_count_sum() const
{
  double deep_gamma_sum = 0.0;
  for( const auto &meas : measurements_ )
  {
    if( !meas )
      continue;
    if( !!meas->gamma_counts_ )
    {
      for( const float f : *(meas->gamma_counts_) )
        deep_gamma_sum += f;
    }
  }//for( const auto &meas : measurements_ )
  
  return deep_gamma_sum;
}//double deep_gamma_count_sum() const

double SpecFile::deep_neutron_count_sum() const
{
  double deep_sum = 0.0;
  for( const auto &meas : measurements_ )
  {
    if( !meas )
      continue;
    for( const float f : meas->neutron_counts_ )
      deep_sum += f;
  }//for( const auto &meas : measurements_ )
  
  return deep_sum;
}//double deep_neutron_count_sum() const;

#endif //#if( PERFORM_DEVELOPER_CHECKS )


void SpecFile::recalc_total_counts()
{
  std::unique_lock<std::recursive_mutex> scoped_lock( mutex_ );

  gamma_live_time_ = 0.0f;
  gamma_real_time_ = 0.0f;
  gamma_count_sum_ = 0.0;
  neutron_counts_sum_ = 0.0;
  
  //We have an issue that the same data can be repeated, due to multiple energy
  //  calibrations, doubling neutron or gamma counts...  Right now we are just
  //  ignoring this.
  
  for( const auto &meas : measurements_ )
  {
    if( meas )
    {
      if( meas->gamma_counts_ && !meas->gamma_counts_->empty())
      {
        gamma_live_time_ += meas->live_time_;
        gamma_real_time_ += meas->real_time_;
      }

      gamma_count_sum_    += meas->gamma_count_sum_;
      neutron_counts_sum_ += meas->neutron_counts_sum_;
    }//if( meas )
  }//for( const auto &meas : measurements_ )
  
#if( PERFORM_DEVELOPER_CHECKS )
  const double deep_gamma_sum = deep_gamma_count_sum();
  const double deep_neutron_sum = deep_neutron_count_sum();
  
  if( fabs(deep_gamma_sum - gamma_count_sum_) > 0.1
      && fabs(deep_gamma_sum - gamma_count_sum_) > 1.0E-7*max(fabs(deep_gamma_sum), fabs(gamma_count_sum_)) )
  {
    char buffer[1024];
    snprintf( buffer, sizeof(buffer),
             "recalc_total_counts() found a discrepance for sum gammas depending"
            " on if a shallow or deep count was done: %9f for shallow, %9f for"
            " deep\n", gamma_count_sum_, deep_gamma_sum );
    log_developer_error( __func__, buffer );
    assert( 0 );
  }
  
  if( fabs(deep_neutron_sum - neutron_counts_sum_) > 0.1 )
  {
    char buffer[1024];
    snprintf( buffer, sizeof(buffer),
              "recalc_total_counts() found a discrepance for sum nuetrons depending"
              " on if a shallow or deep count was done: %9f for shallow, %9f for"
              " deep\n", neutron_counts_sum_, deep_neutron_sum );
    log_developer_error( __func__, buffer );
    assert( 0 );
  }
  
#endif //#if( PERFORM_DEVELOPER_CHECKS )
}//void recalc_total_counts()




std::string SpecFile::generate_psuedo_uuid() const
{
  std::unique_lock<std::recursive_mutex> scoped_lock( mutex_ );
  
  std::size_t seed = 0;
  
  
  boost::hash_combine( seed, gamma_live_time_ );
  boost::hash_combine( seed, gamma_real_time_ );
  
  boost::hash_combine( seed, gamma_count_sum_ );
  boost::hash_combine( seed, neutron_counts_sum_ );
//  boost::hash_combine( seed, filename_ );
  boost::hash_combine( seed, detector_names_ );
//  boost::hash_combine( seed, detector_numbers_ );
  boost::hash_combine( seed, neutron_detector_names_ );

// Wont use gamma_detector_names_ for compatibility pre 20190813 when field was added
//  boost::hash_combine( seed, gamma_detector_names_ );
  
  if( !remarks_.empty() )
    boost::hash_combine( seed, remarks_ );
  //parse_warnings_
  boost::hash_combine( seed, lane_number_ );
  if( !measurement_location_name_.empty() )
  boost::hash_combine( seed, measurement_location_name_ );
  if( !inspection_.empty() )
    boost::hash_combine( seed, inspection_ );
  
  boost::hash_combine( seed, instrument_type_ );
  boost::hash_combine( seed, manufacturer_ );
  boost::hash_combine( seed, instrument_model_ );
  
  if( SpecUtils::valid_latitude(mean_latitude_)
     && SpecUtils::valid_longitude(mean_longitude_) )
  {
    boost::hash_combine( seed, mean_latitude_ );
    boost::hash_combine( seed, mean_longitude_ );
  }
  
  //Note, not including properties_flags_
  
  boost::hash_combine( seed, instrument_id_ );
  boost::hash_combine( seed, measurements_.size() );
//  boost::hash_combine( seed, detectors_analysis_ );
  boost::hash_combine( seed, int(detector_type_) );
  boost::hash_combine( seed, measurement_operator_ );
  
  for( const std::shared_ptr<const Measurement> meas : measurements_ )
  {
    boost::hash_combine( seed, meas->live_time() );
    boost::hash_combine( seed, meas->real_time() );
    boost::hash_combine( seed, meas->gamma_count_sum() );
    boost::hash_combine( seed, meas->neutron_counts_sum() );
    
    if( SpecUtils::valid_latitude(meas->latitude()) )
      boost::hash_combine( seed, meas->latitude() );
    if( SpecUtils::valid_longitude(meas->longitude()) )
      boost::hash_combine( seed, meas->longitude() );
    //  boost::hash_combine( seed, position_time_ );
  }//for( const std::shared_ptr<const Measurement> meas : measurements_ )

  
//  std::set<int> sample_numbers_;
//  std::shared_ptr<const DetectorAnalysis> detectors_analysis_;
  
  string uuid;
  
  if(!measurements_.empty() && measurements_[0]
      && !is_special(measurements_[0]->start_time()) )
    uuid = SpecUtils::to_iso_string( measurements_[0]->start_time() );
  else
    uuid = SpecUtils::to_iso_string( time_from_string( "1982-07-28 23:59:59:000" ) );
  
  //uuid something like: "20020131T100001,123456789"
  if( uuid.size() >= 15 )
    uuid = uuid.substr(2,6) + uuid.substr(9,2) + "-" + uuid.substr(11,4) + "-4"
           + ((uuid.size()>=18) ? uuid.substr(16,2) : string("00"));
  
  const uint64_t seed64 = seed;
//  char buffer[64];
//  snprintf( buffer, sizeof(buffer), "%.16llu", seed64 ); //PRIu64
//  const string seedstr = buffer;
  stringstream seedstrm;
  seedstrm  << setw(16) << setfill('0') << seed64;
  const string seedstr = seedstrm.str();
  
  if( seedstr.size() >= 16 )
    uuid += seedstr.substr(0,1) + "-a" + seedstr.substr(1,3) + "-"
            + seedstr.substr(4,12);
  
  //Now in form (using 1982 data above) of 82072823-5959-4xxx-a-xxxxxxxxxxxx
  //  and where the x are hexadecimal digits
  
  return uuid;
}//std::string generate_psuedo_uuid() const






#if( SpecUtils_ENABLE_D3_CHART )
bool SpecFile::write_d3_html( ostream &ostr,
                              const D3SpectrumExport::D3SpectrumChartOptions &options,
                              std::set<int> sample_nums,
                              std::vector<std::string> det_names ) const
{
  try
  {
    std::unique_lock<std::recursive_mutex> scoped_lock( mutex_ );
  
    if( sample_nums.empty() )
      sample_nums = sample_numbers_;
  
    if( det_names.empty() )
      det_names = detector_names_;
  
    std::shared_ptr<Measurement> summed = sum_measurements( sample_nums, det_names, nullptr );
  
    if( !summed || !summed->gamma_counts() || summed->gamma_counts()->empty() )
      return false;
  
    
    vector< pair<const Measurement *,D3SpectrumExport::D3SpectrumOptions> > measurements;
    D3SpectrumExport::D3SpectrumOptions spec_options;
    measurements.push_back( pair<const Measurement *,::D3SpectrumExport::D3SpectrumOptions>(summed.get(),spec_options) );
    
    return D3SpectrumExport::write_d3_html( ostr, measurements, options );
  }catch( std::exception & )
  {
     return false;
  }
  
  return true;
}
#endif

  
  
  
void SpecFile::rebin_measurement( const std::shared_ptr<const EnergyCalibration> &cal,
                                  const std::shared_ptr<const Measurement> &measurement )
{
  std::unique_lock<std::recursive_mutex> scoped_lock( mutex_ );
  
  if( !cal || (cal->num_channels() < 4) )
    throw runtime_error( "rebin_measurement: invalid calibration passed in" );
  
  std::shared_ptr<Measurement> meas;
  for( size_t i = 0; !meas && (i < measurements_.size()); ++i )
  {
    if( measurement == measurements_[i] )
      meas = measurements_[i];
  }
  
  if( !meas )
    throw runtime_error( "rebin_measurement: invalid passed in measurement" );
  
  if( cal == meas->energy_calibration_ )
    return;
  
  meas->rebin( cal );
  
  if( (properties_flags_ & kHasCommonBinning) && (measurements_.size() > 1) )
  {
    //only unset kHasCommonBinning bit if there is more than on gamma measurement (could tighten up
    //  and also check if all calibrations now match, and if so set flag)
    bool other_gamma_meas = false;
    for( size_t i = 0; !other_gamma_meas && (i < measurements_.size()); ++i )
    {
      const auto &m = measurements_[i];
      other_gamma_meas = (m && m->gamma_counts_ && !m->gamma_counts_->empty()
                          && (m->energy_calibration_ != cal));
    }
    if( other_gamma_meas )
      properties_flags_ &= ~kHasCommonBinning;
  }//if( unset kHasCommonBinning flag )
  
  modified_ = modifiedSinceDecode_ = true;
}//rebin_measurement(...)
                            
                            
void SpecFile::rebin_all_measurements( const std::shared_ptr<const EnergyCalibration> &cal )
{
  std::unique_lock<std::recursive_mutex> scoped_lock( mutex_ );
  
  if( !cal || (cal->num_channels() < 4) )
    throw runtime_error( "rebin_measurement: invalid calibration passed in" );
  
  SpecUtilsAsync::ThreadPool threadpool;
  
  for( auto &m : measurements_ )
  {
    assert( m );
    assert( m->energy_calibration_ );
    
    if( !m->gamma_counts_
       || (m->gamma_counts_->size() < 4)
       || (m->energy_calibration_->num_channels() < 4) )
    {
      continue;
    }
    
    threadpool.post( [m,&cal](){ m->rebin(cal); } );
  }//for( auto &m : measurements_ )
  
  threadpool.join();
  
  properties_flags_ |= kHasCommonBinning;
  modified_ = modifiedSinceDecode_ = true;
}//rebin_all_measurements(...)



void SpecFile::set_energy_calibration( const std::shared_ptr<const EnergyCalibration> &cal,
                                const std::shared_ptr<const Measurement> &constmeas )
{
  std::unique_lock<std::recursive_mutex> scoped_lock( mutex_ );
          
  if( !cal )
    throw runtime_error( "set_calibration: invalid calibration passed in" );
          
  std::shared_ptr<Measurement> meas = measurement(constmeas);
          
  if( !meas )
    throw runtime_error( "set_calibration: invalid passed in measurement" );
          
  if( cal == meas->energy_calibration_ )
    return;
    
  meas->set_energy_calibration( cal );

  if( (properties_flags_ & kHasCommonBinning) && (measurements_.size() > 1) )
  {
    //only unset kHasCommonBinning bit if there is more than on gamma measurement (could tighten up
    //  and also check if all calibrations now match, and if so set flag)
    bool other_gamma_meas = false;
    for( size_t i = 0; !other_gamma_meas && (i < measurements_.size()); ++i )
    {
      const auto &m = measurements_[i];
      other_gamma_meas = (m && m->gamma_counts_ && !m->gamma_counts_->empty()
                          && (m->energy_calibration_ != cal));
    }
    if( other_gamma_meas )
      properties_flags_ &= ~kHasCommonBinning;
  }//if( unset kHasCommonBinning flag )
  
  modified_ = modifiedSinceDecode_ = true;
}//set_energy_calibration(...)
                            

size_t SpecFile::set_energy_calibration( const std::shared_ptr<const EnergyCalibration> &cal,
                                       std::set<int> sample_numbers,
                                       std::vector<std::string> detectors )
{
  if( !cal )
    throw runtime_error( "set_energy_calibration: null calibration passed in" );
  
  if( sample_numbers.empty() )
    sample_numbers = sample_numbers_;
  if( detectors.empty() )
    detectors = detector_names_;
  
  std::sort( begin(detectors), end(detectors) );
  auto is_wanted_det = [&detectors]( const std::string &name ) -> bool {
    const auto pos = lower_bound( begin(detectors), end(detectors), name );
    return ((pos != end(detectors)) && (name == (*pos)));
  };//is_wanted_det(...)
  
  auto is_wanted_sample = [&sample_numbers]( const int sample ) -> bool {
    return (sample_numbers.count(sample) != 0);
  };//is_wanted_sample(...)
  
  std::unique_lock<std::recursive_mutex> scoped_lock( mutex_ );
  
  //Grab the matching measurements, and also check they are compatible with passed in binning before
  //  making any changes.
  vector<shared_ptr<Measurement>> matching_meas;
  
  for( const auto &m : measurements_ )
  {
    const size_t nchannel = ((m && m->gamma_counts_) ? m->gamma_counts_->size() : 0u);
    const size_t ncalchannel = cal->num_channels();
    
    if( nchannel && is_wanted_sample(m->sample_number_) && is_wanted_det(m->detector_name_) )
    {
      //Check that binning is compatible so wont throw an excpetion later when we actually set the
      //  calibration
      switch( cal->type() )
      {
        case EnergyCalType::Polynomial:
        case EnergyCalType::UnspecifiedUsingDefaultPolynomial:
        case EnergyCalType::FullRangeFraction:
        case EnergyCalType::LowerChannelEdge:
          assert( cal->channel_energies() );
          //For LowerChannelEdge we'll let the number of calibration channels be larger than
          //  spectrum channels since some formats specify an upper energy.  (although we should
          //  probably limit the size to one more, but we dont otherplaces yet, so wont here yet).
          if( (ncalchannel != nchannel)
              && ((cal->type()!=EnergyCalType::LowerChannelEdge) || (ncalchannel<nchannel)) )
            throw runtime_error( "set_energy_calibration: incomatible number of channels ("
                                 + std::to_string(nchannel) + " vs the calibrations "
                                 + std::to_string(ncalchannel) + ")" );
        break;
          
        case EnergyCalType::InvalidEquationType:
        break;
      }//switch( cal->type() )
      
      matching_meas.push_back( m );
    }//if( is this a wanted Measurement )
  }//for( const auto &m : measurements_ )
  
  for( auto m : matching_meas )
    m->set_energy_calibration( cal );
  
  //Check if we can have common binning set -
  //  \TODO: this will miss the case the user specified only the gamma measurements, so should fix
  bool has_common = (matching_meas.size() == measurements_.size());
  if( !has_common
      && (sample_numbers==sample_numbers_)
      && (detectors.size()==detector_names_.size()) )
  {
    auto sorted_dets = detector_names_;
    std::sort( begin(sorted_dets), end(sorted_dets) );
    has_common = (sorted_dets == detectors);
  }
  
  if( has_common )
    properties_flags_ |= kHasCommonBinning;
  else
    properties_flags_ &= ~kHasCommonBinning;
    
  modified_ = modifiedSinceDecode_ = true;
  
  return matching_meas.size();
}//set_energy_calibration(...)


size_t SpecFile::memmorysize() const
{
  std::unique_lock<std::recursive_mutex> scoped_lock( mutex_ );

  size_t size = sizeof(*this);

  size += filename_.capacity()*sizeof(string::value_type);
  for( const string &s : detector_names_ )
    size += s.capacity()*sizeof(string::value_type);
  size += detector_numbers_.capacity()*sizeof(int);
  for( const string &s : gamma_detector_names_ )
    size += s.capacity()*sizeof(string::value_type);
  for( const string &s : neutron_detector_names_ )
    size += s.capacity()*sizeof(string::value_type);

  size += uuid_.capacity()*sizeof(string::value_type);
  for( const string &str : remarks_ )
    size += str.capacity()*sizeof(string::value_type);
  size += measurement_location_name_.capacity()*sizeof(string::value_type);
  size += inspection_.capacity()*sizeof(string::value_type);
  size += sample_numbers_.size()*sizeof(int);

  size += sample_to_measurements_.size() * sizeof(vector<size_t>);
  typedef std::map<int, std::vector<size_t> > InIndVecMap;
  for( const InIndVecMap::value_type &t : sample_to_measurements_ )
    size += t.second.capacity() * sizeof(size_t);

  size += instrument_type_.capacity()*sizeof(string::value_type);
  size += manufacturer_.capacity()*sizeof(string::value_type);
  size += instrument_model_.capacity()*sizeof(string::value_type);
  size += instrument_id_.capacity()*sizeof(string::value_type);

  size += measurements_.capacity() * sizeof( std::shared_ptr<Measurement> );

  //keep from double counting energy calibrations shared between Measurement objects.
  set<const EnergyCalibration *> calibrations_seen;
  set<const SpecUtils::LocationState *> locations_seen;
  
  for( const auto &m : measurements_ )
  {
    size += m->memmorysize();
    assert( m->energy_calibration_ );
    if( calibrations_seen.count( m->energy_calibration_.get() ) )
      size -= m->energy_calibration_->memmorysize();
    calibrations_seen.insert( m->energy_calibration_.get() );
    
    if( m->location_ )
    {
      if( locations_seen.count( m->location_.get() ) )
        size -= m->location_->memmorysize();
      locations_seen.insert( m->location_.get() );
    }//if( m->location_ )
  }//for( const auto &m, measurements_ )

  return size;
}//size_t memmorysize() const


bool SpecFile::passthrough() const
{
  std::unique_lock<std::recursive_mutex> scoped_lock( mutex_ );
  return (properties_flags_ & kPassthroughOrSearchMode);
}//bool passthrough() const


bool SpecFile::contains_derived_data() const
{
  std::unique_lock<std::recursive_mutex> scoped_lock( mutex_ );
  return (properties_flags_ & kDerivedDataMeasurements);
}

bool SpecFile::contains_non_derived_data() const
{
  std::unique_lock<std::recursive_mutex> scoped_lock( mutex_ );
  return (properties_flags_ & kNonDerivedDataMeasurements);
}//

std::shared_ptr<const EnergyCalibration> SpecFile::suggested_sum_energy_calibration(
                                                        const set<int> &sample_numbers,
                                                        const vector<string> &detector_names ) const
{
  if( sample_numbers.empty() || detector_names.empty() )
    return nullptr;
  
  for( const int sample : sample_numbers )
  {
    if( !sample_numbers_.count(sample) )
      throw runtime_error( "suggested_sum_energy_calibration: invalid sample number "
                           + to_string(sample) );
  }//for( check all sample numbers were valid )
  
  for( const string &name : detector_names )
  {
    const auto pos = std::find( begin(detector_names_), end(detector_names_), name );
    if( pos == end(detector_names_) )
      throw runtime_error( "suggested_sum_energy_calibration: invalid detector name '"
                           + name + "'" );
  }//for( check all detector names were valid )
  
  auto energy_range = []( const std::shared_ptr<const EnergyCalibration> &cal ) -> float {
    return !cal ? 0.0f : (cal->upper_energy() - cal->lower_energy());
  };
  
  size_t energy_cal_index = 0;
  std::shared_ptr<const EnergyCalibration> energy_cal;
  
  const bool has_common = ((properties_flags_ & kHasCommonBinning) != 0);
  const bool same_nchannel = ((properties_flags_ & kAllSpectraSameNumberChannels) != 0);
  
  for( size_t i = 0; i < measurements_.size(); ++i )
  {
    const std::shared_ptr<Measurement> &meas = measurements_[i];
      
    if( !sample_numbers.count(meas->sample_number_) )
      continue;
    
    const auto pos = std::find( begin(detector_names), end(detector_names), meas->detector_name_);
    if( pos == end(detector_names) )
      continue;
    
    const auto &this_cal = meas->energy_calibration();
      
    if( this_cal && (this_cal->type() != EnergyCalType::InvalidEquationType) )
    {
  #if(!PERFORM_DEVELOPER_CHECKS)
      if( has_common )
        return this_cal;
      
      if( this_cal == energy_cal )
        continue;
      
      const size_t this_nchannel = this_cal->num_channels();
      const size_t prev_nchannel = energy_cal ? energy_cal->num_channels() : size_t(0);
      const float prev_range = energy_range(energy_cal);
      const float this_range = energy_range(this_cal);
      
      if( !energy_cal
         || (prev_nchannel < this_nchannel)
         || ((prev_nchannel == this_nchannel) && (prev_range < this_range)) )
      {
        energy_cal_index = i;
        energy_cal = this_cal;
      }//if( !binning_ptr || (binning_ptr->size() < thisbinning->size()) )
  #else
      if( has_common && energy_cal && (energy_cal != this_cal) && ((*energy_cal) == (*this_cal)) )
      {
#if( SpecUtils_ENABLE_EQUALITY_CHECKS )
        string errmsg = "EnergyCalibration::equal_enough didnt find any differences";
        try
        {
          EnergyCalibration::equal_enough( *this_cal, *energy_cal );
        }catch( std::exception &e )
        {
          errmsg = e.what();
        }
#else
        string errmsg = "EnergyCalibration::equal_enough not called to check equality.";
#endif
        char buffer[512];
        snprintf( buffer, sizeof(buffer), "Found case where expected common energy calibration"
                 " but didnt actually have all the same binning, issue found: %s", errmsg.c_str() );
        log_developer_error( __func__, buffer );
      }//if( has_common, but energy calibration wasnt the same )
      
      const size_t this_nchannel = this_cal->num_channels();
      const size_t prev_nchannel = energy_cal ? energy_cal->num_channels() : size_t(0);
      const float prev_range = energy_range(energy_cal);
      const float this_range = energy_range(this_cal);
      
      if( !energy_cal
         || (prev_nchannel < this_nchannel)
         || ((prev_nchannel == this_nchannel) && (prev_range < this_range)) )
      {
        if( same_nchannel && energy_cal
            && (energy_cal->num_channels() != this_cal->num_channels()) )
        {
          char buffer[512];
          snprintf( buffer, sizeof(buffer),
                    "Found instance of differening number of gamma channels,"
                    " when I shouldnt have; measurement %i had %i channels,"
                    " while measurement %i had %i channels.",
                    static_cast<int>(energy_cal_index),
                    static_cast<int>(energy_cal->num_channels()),
                    static_cast<int>(i),
                    static_cast<int>(this_cal->num_channels()) );
          log_developer_error( __func__, buffer );
        }
          
        energy_cal_index = i;
        energy_cal = this_cal;
      }//if( !binning_ptr || (binning_ptr->size() < thisbinning->size()) )
  #endif
    }//if( this binning is valid )
  }//for( size_t i = 0; i < measurements_.size(); ++i )
    
  return energy_cal;
}//suggested_sum_energy_calibration(...)



std::shared_ptr<Measurement> SpecFile::sum_measurements( const std::set<int> &sample_numbers,
                                      const std::vector<std::string> &det_names,
                                      std::shared_ptr<const EnergyCalibration> ene_cal ) const
{
  if( det_names.empty() || sample_numbers.empty() )
    return nullptr;
    
  std::shared_ptr<Measurement> dataH = std::make_shared<Measurement>();
  
  std::unique_lock<std::recursive_mutex> scoped_lock( mutex_ );
  
  //Check all provided sample numbers are valid
  for( const int sample : sample_numbers )
  {
    if( !sample_numbers_.count(sample) )
      throw runtime_error( "sum_measurements: invalid sample number passed in ('"
                           + to_string(sample) + "')" );
  }
  
  //Check all provided detector names are valid
  for( const string &name : det_names )
  {
    auto pos = std::find( begin(detector_names_), end(detector_names_), name );
    if( pos == end(detector_names_) )
      throw runtime_error( "sum_measurements: invalid detector name passed in ('" + name + "')" );
  }
  
  if( !ene_cal )
    ene_cal = suggested_sum_energy_calibration( sample_numbers, det_names );
  
  if( !ene_cal )
    return nullptr;
  
  if( ene_cal->type() == EnergyCalType::InvalidEquationType )
    throw runtime_error( "sum_measurements: called with InvalidEquationType energy calibration" );
  
  dataH->energy_calibration_ = ene_cal;
  
  if( measurements_.size() == 1 )
    dataH->set_title( measurements_[0]->title_ );
  else
    dataH->set_title( filename_ );
  
  dataH->contained_neutron_ = false;
  dataH->real_time_ = 0.0f;
  dataH->live_time_ = 0.0f;
  dataH->gamma_count_sum_ = 0.0;
  dataH->neutron_counts_sum_ = 0.0;
  dataH->sample_number_ = -1;
  if( sample_numbers.size() == 1 )
    dataH->sample_number_ = *begin(sample_numbers);
  dataH->start_time_ = time_point_t{ time_point_t::duration::max() };
  
  const size_t ndet_to_use = det_names.size();
  if( ndet_to_use == 1 )
  {
    const auto &name = det_names.front();
    dataH->detector_name_ = name;
    const auto pos = std::find( begin(detector_names_), end(detector_names_), name );
    assert( pos != end(detector_names_) );
    dataH->detector_number_ = detector_numbers_[pos-begin(detector_names_)];
  }else
  {
    dataH->detector_name_ = "Summed";
    dataH->detector_number_ = -1;
  }
  
  const bool allBinningIsSame = ((properties_flags_ & kHasCommonBinning) != 0);
  
  
  //any less than 'min_per_thread' than the additional memorry allocation isnt
  //  worth it - briefly determined on my newer mbp using both example
  //  example passthrough (16k channel) and a 512 channel NaI portal passthrough
  const size_t min_per_thread = 8;

  size_t num_thread = static_cast<size_t>( SpecUtilsAsync::num_physical_cpu_cores() );
  const size_t num_potential_specta = ndet_to_use * sample_numbers.size();
  num_thread = min( num_thread, num_potential_specta/min_per_thread );
  num_thread = max( size_t(1), num_thread );
  
  vector< vector< shared_ptr<const Measurement> > > meas_per_thread( num_thread );
  vector< vector< shared_ptr<const vector<float> > > > spectrum_per_thread( num_thread );
  
  // If we do the previous thing of just use num_thread to call sum_with_rebin(...) for every
  //  measurement (which calls rebin_by_lower_edge for every measurement), for a couple cases took:
  //    wall=38.8735s, cpu=309.827s (pathological?)
  //    wall=0.2413590s, cpu=1.63878s (example passthrough)
  //    wall=0.0069361s, cpu=0.048806 (Verifinder)
  //    wall=0.0795112s, cpu=0.629063 (portal p1)
  //    wall=0.0240741s, cpu=0.164865s (portal range 2)
  //    wall=0.0482988s, cpu=0.39505s (portal range 3)
  //
  //  But if we group by the same energy calibration, and just bin-by-bin sum all spectra for each
  //  energy calibration, then call rebin_by_lower_edge(...) to combine the sum for each energy
  //  calibration, that same respective cases took "just":
  //    wall=0.242603s, cpu=2.95812s
  //    wall=0.026771s, cpu=0.09360s
  //    wall=0.009272s, cpu=0.04039s
  //    wall=0.004495s, cpu=0.04022s
  //    wall=0.002311s, cpu=0.01358s
  //    wall=0.002978s, cpu=0.03313s
  //
  //  E.g., about a ~10x to 100x speed increase usually
  //
  //  However, using 'GROUP_BY_ENE_CAL_BEFORE_SUM' method has not been extensively tested yet
  //  TODO: we could also remove inserting into 'meas_per_thread' and 'spectrum_per_thread', or
  //        anything related to 'num_thread' for the case (allBinningIsSame == false)
#define GROUP_BY_ENE_CAL_BEFORE_SUM 1
  
#if( GROUP_BY_ENE_CAL_BEFORE_SUM )
  map< shared_ptr<const EnergyCalibration>, vector<shared_ptr<const vector<float>>> > cal_to_meas;
#endif
  
  size_t total_num_gamma_spec = 0;
  set<SourceType> source_types;
  set<string> remarks;
  for( const int sample_number : sample_numbers )
  {
    for( const string &det : det_names )
    {
      std::shared_ptr<const Measurement> meas = measurement( sample_number, det );
      if( !meas )
        continue;
      
      assert( meas->sample_number_ == sample_number );
      
      std::shared_ptr<const vector<float> > spec = meas->gamma_counts();
      const size_t spec_size = (spec ? spec->size() : (size_t)0);
      
      dataH->start_time_ = std::min( dataH->start_time_, meas->start_time_ );
      dataH->neutron_counts_sum_ += meas->neutron_counts_sum();
      dataH->contained_neutron_ |= meas->contained_neutron_;
        
      if( dataH->neutron_counts_.size() < meas->neutron_counts_.size() )
        dataH->neutron_counts_.resize( meas->neutron_counts_.size(), 0.0f );
      const size_t nneutchannel = meas->neutron_counts_.size();
      for( size_t i = 0; i < nneutchannel; ++i )
        dataH->neutron_counts_[i] += meas->neutron_counts_[i];
        
      for( const std::string &remark : meas->remarks_ )
        remarks.insert( remark );
        
      source_types.insert( meas->source_type() );
      
      // Sum dose rate, if valid
      if( meas->dose_rate_ >= 0.0f )
      {
        if( dataH->dose_rate_ >= 0.0f )
          dataH->dose_rate_ += meas->dose_rate_;
        else
          dataH->dose_rate_ += meas->dose_rate_;
      }//if( meas->dose_rate_ >= 0.0f )
      
      // Sum exposure rate, if valid
      if( meas->exposure_rate_ >= 0.0f )
      {
        if( dataH->exposure_rate_ >= 0.0f )
          dataH->exposure_rate_ += meas->exposure_rate_;
        else
          dataH->exposure_rate_ += meas->exposure_rate_;
      }//if( meas->dose_rate_ >= 0.0f )
      
      
      if( spec_size > 3 && meas->energy_calibration() && meas->energy_calibration()->valid() )
      {
        dataH->live_time_ += meas->live_time();
        dataH->real_time_ += meas->real_time();
        dataH->gamma_count_sum_ += meas->gamma_count_sum();
        const size_t thread_num = total_num_gamma_spec % num_thread;
        meas_per_thread[thread_num].push_back( meas );
        spectrum_per_thread[thread_num].push_back( meas->gamma_counts() );
        total_num_gamma_spec += 1;
        
#if( GROUP_BY_ENE_CAL_BEFORE_SUM )
        if( !allBinningIsSame )
        {
          const auto cal = meas->energy_calibration();
          const auto meascounts = meas->gamma_counts();
          auto iter = cal_to_meas.find(cal);
          if( iter != end(cal_to_meas) )
            iter->second.push_back( meascounts );
          else
            cal_to_meas[cal].push_back( meascounts );
        }//if( !allBinningIsSame )
#endif //GROUP_BY_ENE_CAL_BEFORE_SUM
      }
    }//for( size_t index = 0; index < detector_names_.size(); ++index )
  }//for( const int sample_number : sample_numbers )
  
  if( !total_num_gamma_spec )
    return nullptr;

  if( source_types.size() == 1 )
    dataH->source_type_ = *begin(source_types);
  
  //If we are only summing one sample, we can preserve some additional
  //  information
  if( total_num_gamma_spec == 1 )
  {
    dataH->sample_number_        = meas_per_thread[0][0]->sample_number_;
    dataH->occupied_             = meas_per_thread[0][0]->occupied_;
    dataH->detector_name_        = meas_per_thread[0][0]->detector_name_;
    dataH->detector_number_      = meas_per_thread[0][0]->detector_number_;
    dataH->detector_description_ = meas_per_thread[0][0]->detector_description_;
    dataH->quality_status_       = meas_per_thread[0][0]->quality_status_;
    dataH->location_             = meas_per_thread[0][0]->location_;
  }//if( total_num_gamma_spec == 1 )
  
  
  if( allBinningIsSame )
  {
#if( PERFORM_DEVELOPER_CHECKS )
    shared_ptr<const EnergyCalibration> commoncal;
    for( const auto &m : measurements_ )
    {
      assert( m );
      assert( m->energy_calibration_ );
      const auto &cal = m->energy_calibration_;
      const bool valid_cal = (cal->type() != EnergyCalType::InvalidEquationType);
      const bool has_cal = (m->gamma_counts_ && !m->gamma_counts_->empty() && valid_cal);
      
      if( !commoncal && has_cal  )
        commoncal = cal;
      
      if( valid_cal && (!m->gamma_counts_ || m->gamma_counts_->empty()) )
        log_developer_error( __func__, "Have valid energy calibration but no channel counts" );
        
      if( has_cal && (commoncal != cal) && (*commoncal != *cal) )
      {
        log_developer_error( __func__, "Found case where kHasCommonBinning bit is eroneously set" );
        break;
      }
    }//for( auto m : measurements_ )
#endif  //#if( PERFORM_DEVELOPER_CHECKS )
    
    if( spectrum_per_thread.size()<1 || spectrum_per_thread[0].empty() )
      throw runtime_error( string(SRC_LOCATION) + "\n\tSerious programming logic error" );
    
    const size_t spec_size = spectrum_per_thread[0][0]->size();
    auto result_vec = make_shared<vector<float>>( spec_size, 0.0f );
    vector<float> &result_vec_ref = *result_vec;
    dataH->gamma_counts_ = result_vec;
    
    if( num_thread > 1 )
    {
      vector< vector<float> > results( num_thread );
    
      SpecUtilsAsync::ThreadPool threadpool;
      for( size_t i = 0; i < num_thread; ++i )
      {
        vector<float> *dest = &(results[i]);
        const vector< std::shared_ptr<const vector<float> > > *spec = &(spectrum_per_thread[i]);
        threadpool.post( [dest,spec](){ add_to(*dest, *spec); } );
      }
      threadpool.join();
    
      //Note: in principle for a multicore machine (>16 physical cores), we
      //      could combine results using a few different threads down to less
      //      than 'min_per_thread'
      for( size_t i = 0; i < num_thread; ++i )
      {
        if( results[i].size() )
        {
          const float *spec_array = &(results[i][0]);
          
#if( SpecUtils_USE_SIMD )
          const size_t aligendN = spec_size - (spec_size % 4);
          for( size_t i = 0; i < aligendN; i += 4 )
          {
            _mm_storeu_ps( &(result_vec_ref[i]),
                          _mm_add_ps( _mm_loadu_ps( &(result_vec_ref[i]) ),
                                     _mm_loadu_ps( &(spec_array[i]) )));
          }
          
          for( size_t i = aligendN; i < spec_size; ++i )
            result_vec_ref[i] += spec_array[i];
#else
          for( size_t bin = 0; bin < spec_size; ++bin )
            result_vec_ref[bin] += spec_array[bin];
#endif
        }
      }//for( size_t i = 0; i < num_thread; ++i )
    }else
    {
      const vector< std::shared_ptr<const vector<float> > > &spectra = spectrum_per_thread[0];
      const size_t num_spectra = spectra.size();
    
      for( size_t i = 0; i < num_spectra; ++i )
      {
        const size_t len = spectra[i]->size();
        const float *spec_array = &(spectra[i]->operator[](0));
        for( size_t bin = 0; bin < spec_size && bin < len; ++bin )
          result_vec_ref[bin] += spec_array[bin];
      }//for( size_t i = 0; i < num_thread; ++i )
    }//if( num_thread > 1 ) / else
  
    //If we are here, we know all the original Measurements had the same binning, but they may not
    //  have the same binning as 'ene_cal'.
    shared_ptr<const EnergyCalibration> orig_bin;
    for( const auto &m : measurements_)
    {
      const auto &cal = m->energy_calibration();
      if( cal->type() != EnergyCalType::InvalidEquationType )
      {
        if( (cal != ene_cal) && ((*cal) != (*ene_cal)) )
          orig_bin = cal;
        break;
      }
    }//for( check if new cal matches all Measurements cals )
    
    
    if( orig_bin )
    {
      auto resulting_counts = make_shared<vector<float>>();
      SpecUtils::rebin_by_lower_edge( *orig_bin->channel_energies(), result_vec_ref,
                                      *ene_cal->channel_energies(), *resulting_counts );
      dataH->gamma_counts_ = resulting_counts;
    }
  }else //if( allBinningIsSame )
  {
#if( GROUP_BY_ENE_CAL_BEFORE_SUM )
    assert( !cal_to_meas.empty() );
    
#if( PERFORM_DEVELOPER_CHECKS )
    const double start_new_time = get_wall_time();
    const double start_new_cpu = get_cpu_time();
#endif
    
    // results and calibrations will be one-to-one; we may have multiple entries for a
    //  EnergyCalibration to keep the worker threads more balanced
    vector< unique_ptr<vector<float>> > results;
    vector< shared_ptr<const EnergyCalibration>> calibrations;
    
    const size_t nominal_per_thread = std::max( size_t(1), total_num_gamma_spec / std::max( num_thread, size_t(1) ) );
    
    SpecUtilsAsync::ThreadPool threadpool;
    
    for( const auto &iter : cal_to_meas )
    {
      const shared_ptr<const EnergyCalibration> cal = iter.first;
      assert( cal );
      assert( cal->num_channels() > 2 );
      assert( cal->channel_energies() );
      assert( cal->channel_energies()->size() > 2 );
      
      const vector< std::shared_ptr<const vector<float> > > &this_cals_specs = iter.second;
      const size_t nspec = this_cals_specs.size();
      
      size_t npec_per_result = nspec;
      if( nspec >= 2*nominal_per_thread )
      {
        const size_t div = nspec / nominal_per_thread;
        //round up so we might have a little more than nominal_per_thread to avoid a thread with only a few
        npec_per_result = (nspec / div) + ((nspec % div) ? 1 : 0);
      }
      
      for( size_t specn = 0; specn < nspec; specn += npec_per_result )
      {
        calibrations.push_back( cal );
        // Note: we will copy in the first spectrum, and later start summing with second spectrum
        results.emplace_back( new vector<float>( begin(*this_cals_specs[specn]), end(*this_cals_specs[specn]) ) );
        
        if( (nspec == 1) || (npec_per_result == 1) )
          continue;
        
        vector<float> * const result_ptr = results.back().get();
        
        const shared_ptr<const vector<float> > * const start_spec = &(this_cals_specs[specn]);
        
        const size_t num_spectra_sum = ((specn + npec_per_result) <= nspec) ? npec_per_result : (nspec - specn);
        const shared_ptr<const vector<float> > * const end_spec = start_spec + num_spectra_sum;
        
        threadpool.post( [start_spec,end_spec,result_ptr](){
          vector<float> &result = *result_ptr;
          // Note we are summing in starting with the second spectrum (we created result with the first one)
          for( const shared_ptr<const vector<float> > *iter = start_spec + 1; iter != end_spec; ++iter )
          {
            const vector<float> &curraray = *(*iter);
            const size_t size = curraray.size();
            assert( size == result.size() );
            
#if( SpecUtils_USE_SIMD )
            const size_t aligendN = size - (size % 4);
            for( size_t i = 0; i < aligendN; i += 4 )
            {
              // TODO: check performance of using intermediate variables
              //__m128 xmmA = _mm_loadu_ps(&result[i]);
              //__m128 xmmB = _mm_loadu_ps(&curraray[i]);
              //__m128 xmmC = _mm_add_ps( xmmA, xmmB );
              //_mm_storeu_ps( &result[i], xmmC );
              
              _mm_storeu_ps(&result[i],
                            _mm_add_ps(_mm_loadu_ps(&result[i]),
                                       _mm_loadu_ps(&curraray[i])));
            }
            
            for( size_t i = aligendN; i < size; ++i )
              result[i] += curraray[i];
#else
            for( size_t i = 0; i < size; ++i )
              result[i] += curraray[i];
#endif

          }
        } );
      }//for( size_t specn = 0; specn < nspec; specn += npec_per_result )
    }//for( const auto &iter : cal_to_meas )
    
    
    const size_t spec_size = ene_cal->num_channels();
    auto result_vec = make_shared<vector<float>>( spec_size, 0.0f );
    dataH->gamma_counts_ = result_vec;
    
    vector<float> &summed_counts = *result_vec;
    const vector<float> &out_energies = *ene_cal->channel_energies();
    
    assert( (spec_size + 1) == out_energies.size() );
    assert( calibrations.size() == results.size() );
    
    threadpool.join();
    
    // We could do a pass here and do a simple sum for every results/calibrations that have the
    //  same calibrations.., but probably not with the bother for now.
    
    // Multithreading this next loop doesnt seem to help much in practice, so wont bother for now
    assert( results.size() == calibrations.size() );
    for( size_t index = 0; index < results.size(); ++index )
    {
      assert( results[index] );
      assert( calibrations[index] );
      
      const shared_ptr<const EnergyCalibration> &cal = calibrations[index];
      
      const vector<float> &in_counts = *results[index];
      const vector<float> &in_energies = *cal->channel_energies();
      
      vector<float> out_counts( spec_size, 0.0f );
      SpecUtils::rebin_by_lower_edge( in_energies, in_counts, out_energies, out_counts );
      
      assert( summed_counts.size() == out_counts.size() );
      
#if( SpecUtils_USE_SIMD )
      const size_t aligendN = spec_size - (spec_size % 4);
      for( size_t i = 0; i < aligendN; i += 4 )
      {
        __m128 xmmA = _mm_loadu_ps(&summed_counts[i]);
        __m128 xmmB = _mm_loadu_ps(&out_counts[i]);
        __m128 xmmC = _mm_add_ps( xmmA, xmmB );
        _mm_storeu_ps( &summed_counts[i], xmmC );
      }
      
      for( size_t i = aligendN; i < spec_size; ++i )
        summed_counts[i] += out_counts[i];
#else
      for( size_t i = 0; i < spec_size; ++i )
        summed_counts[i] += out_counts[i];
#endif
    }//for( const auto &iter : cal_to_meas )
  
    
#if( PERFORM_DEVELOPER_CHECKS )
    const double finish_new_time = get_wall_time();
    const double finish_new_cpu = get_cpu_time();
    
    double finish_old_time, finish_old_cpu;
    // With limited testing, it doesnt look like we need this...
    {// begin check of other implementation
      vector< vector<float> > check_results( num_thread );
      
      for( size_t i = 0; i < num_thread; ++i )
      {
        vector<float> *dest = &(check_results[i]);
        const vector< std::shared_ptr<const Measurement> > *measvec = &(meas_per_thread[i]);
        threadpool.post( [dest,&dataH,measvec](){ sum_with_rebin( *dest, dataH, *measvec ); } );
      }
      
      threadpool.join();
      
      const size_t spec_size = check_results[0].size();
      vector<float> check_result_vec = check_results[0];
      
      for( size_t i = 1; i < num_thread; ++i )
      {
        const size_t len = check_results[i].size();
        assert( len == check_result_vec.size() );
        const float *spec_array = &(check_results[i][0]);
        for( size_t bin = 0; bin < spec_size && bin < len; ++bin )
          check_result_vec[bin] += spec_array[bin];
      }//for( size_t i = 0; i < num_thread; ++i )
      
      finish_old_time = get_wall_time();
      finish_old_cpu = get_cpu_time();
      
      assert( summed_counts.size() == check_result_vec.size() );
      for( size_t i = 0; i < check_result_vec.size(); ++i )
      {
        const float diff = fabs(summed_counts[i] - check_result_vec[i]);
        
        if( (diff > 1.0E-12) && (diff > (1.0E-5*max(summed_counts[i],check_result_vec[i]))) )
        {
          cerr << "Found diff! diff=" << diff
               << ", summed_counts[" << i << "]=" << summed_counts[i]
               << ", check_result_vec[" << i << "]=" << check_result_vec[i] << endl;
        }
      }//
    }// begin check of other implementation
    
    cerr << "New way: wall=" << (finish_new_time - start_new_time) << " s, cpu=" << (finish_new_cpu - start_new_cpu) << endl;
    cerr << "Old way: wall=" << (finish_old_time - finish_new_time) << " s, cpu=" << (finish_old_cpu - finish_new_cpu) << endl;
#endif //PERFORM_DEVELOPER_CHECKS
    
#else // GROUP_BY_ENE_CAL_BEFORE_SUM
    SpecUtilsAsync::ThreadPool threadpool;
    
    vector< vector<float> > results( num_thread );
    
    for( size_t i = 0; i < num_thread; ++i )
    {
      vector<float> *dest = &(results[i]);
      const vector< std::shared_ptr<const Measurement> > *measvec = &(meas_per_thread[i]);
      threadpool.post( [dest,&dataH,measvec](){ sum_with_rebin( *dest, dataH, *measvec ); } );
    }
    
    threadpool.join();
    
    const size_t spec_size = results[0].size();
    auto result_vec = make_shared<vector<float>>( results[0] );
    dataH->gamma_counts_ = result_vec;
    float *result_vec_raw = &((*result_vec)[0]);
    
    for( size_t i = 1; i < num_thread; ++i )
    {
      const size_t len = results[i].size();
      const float *spec_array = &(results[i][0]);
      for( size_t bin = 0; bin < spec_size && bin < len; ++bin )
      result_vec_raw[bin] += spec_array[bin];
    }//for( size_t i = 0; i < num_thread; ++i )
#endif // GROUP_BY_ENE_CAL_BEFORE_SUM
  }//if( allBinningIsSame ) / else
  
  if( is_special(dataH->start_time_) )
    dataH->start_time_ = time_point_t{};
  
  for( const std::string &remark : remarks )
    dataH->remarks_.push_back( remark );

#if( PERFORM_DEVELOPER_CHECKS )
  const size_t ngammchan = dataH->gamma_counts_ ? dataH->gamma_counts_->size() : size_t(0);
  const size_t nenechan = ene_cal->num_channels();
  if( ngammchan != nenechan )
  {
    string msg = "sum_measurements: final number of gamma channels doesnt match energy calibration"
                " number of channels (" + to_string(ngammchan) + " vs " + to_string(nenechan) + ")";
    log_developer_error( __func__, msg.c_str() );
    assert( 0 );
  }
  
  /*
   // This next test will probably fail often as gamma counts may get truncated
  double pre_sum = 0.0, post_sum = 0.0;
  for( const vector< shared_ptr<const vector<float> > > specs : spectrum_per_thread )
  {
    for( shared_ptr<const vector<float> > s : specs )
    {
      for( const float f : *s )
        pre_sum += f;
    }
  }
  
  assert( dataH->gamma_counts_ );
  for( const float f : dataH->gamma_counts_ )
    post_sum += f;
  
  if( fabs(post_sum - pre_sum) > 0.000001*std::max(pre_sum,post_sum) )
  {
    string msg = "sum_measurements: final number of gamma doesnt match input num gammas: "
                 + to_string(pre_sum) + " (input) vs " + to_string(post_sum) + " (output)";
    log_developer_error( __func__, msg.c_str() );
    assert( 0 );
  }
   */
#endif
  
  return dataH;
}//std::shared_ptr<Measurement> sum_measurements( int &, int &, const SpecMeas & )



set<size_t> SpecFile::gamma_channel_counts() const
{
  std::unique_lock<std::recursive_mutex> scoped_lock( mutex_ );

  set<size_t> answer;

  for( const auto &meas : measurements_ )
  {
    const size_t nchannel = meas->num_gamma_channels();
    if( nchannel )
      answer.insert( meas->num_gamma_channels() );
  }
  
  return answer;
}//std::set<size_t> gamma_channel_counts() const


size_t SpecFile::num_gamma_channels() const
{
  std::unique_lock<std::recursive_mutex> scoped_lock( mutex_ );

  size_t max_num_channel = 0;
  for( const auto &meas : measurements_ )
  {
    const size_t nchannel = meas->num_gamma_channels();
    if( nchannel > 6 )
      return nchannel;
    max_num_channel = std::max( max_num_channel, nchannel );
  }

  return max_num_channel;
}//size_t SpecFile::num_gamma_channels() const


struct KeepNBinSpectraStruct
{
  typedef std::vector< std::shared_ptr<Measurement> >::const_iterator MeasVecIter;

  size_t m_nbin;
  MeasVecIter m_start, m_end;
  std::vector< std::shared_ptr<Measurement> > *m_keepers;

  KeepNBinSpectraStruct( size_t nbin,
                         MeasVecIter start, MeasVecIter end,
                         std::vector< std::shared_ptr<Measurement> > *keepers )
    : m_nbin( nbin ), m_start( start ), m_end( end ), m_keepers( keepers )
  {
  }

  void operator()()
  {
    m_keepers->reserve( m_end - m_start );
    for( MeasVecIter iter = m_start; iter != m_end; ++iter )
    {
      const std::shared_ptr<Measurement> &m = *iter;
      if( !m )
        continue;  //shouldnt ever happen, but JIC
      
      const size_t num_bin = m->gamma_counts() ? m->gamma_counts()->size() : size_t(0);

      //Keep if a neutrons only, or number of bins match wanted
      if( (!num_bin && m->contained_neutron()) || (num_bin==m_nbin) )
        m_keepers->push_back( m );
    }//for( MeasVecIter iter = m_start; iter != m_end; ++iter )
  }//void operator()()
};//struct KeepNBinSpectraStruct


//return number of removed spectra
size_t SpecFile::keep_n_bin_spectra_only( size_t nbin )
{
  std::unique_lock<std::recursive_mutex> scoped_lock( mutex_ );

  size_t nremoved = 0;
  const size_t nstart = measurements_.size();

  std::vector< std::shared_ptr<Measurement> > newmeass;
  newmeass.reserve( nstart );

  if( nstart < 100 )
  {
    KeepNBinSpectraStruct worker( nbin, measurements_.begin(),
                                  measurements_.end(), &newmeass );
    worker();
    nremoved = nstart - newmeass.size();
  }else
  {
    const int nthread = SpecUtilsAsync::num_logical_cpu_cores();
    const size_t meas_per_thread = nstart / nthread;

    SpecUtilsAsync::ThreadPool threadpool;
//    vector<KeepNBinSpectraStruct> workers;
    const KeepNBinSpectraStruct::MeasVecIter begin = measurements_.begin();

    size_t nsections = nstart / meas_per_thread;
    if( (nstart % meas_per_thread) != 0 )
      nsections += 1;

    vector< vector< std::shared_ptr<Measurement> > > answers( nsections );

    size_t sec_num = 0;
    for( size_t pos = 0; pos < nstart; pos += meas_per_thread )
    {
      KeepNBinSpectraStruct::MeasVecIter start, end;
      start = begin + pos;
      if( (pos + meas_per_thread) <= nstart )
        end = start + meas_per_thread;
      else
        end = begin + nstart;

      threadpool.post( KeepNBinSpectraStruct(nbin, start, end, &(answers[sec_num]) ) );
      ++sec_num;
    }//for( size_t pos = 0; pos < nstart; pos += meas_per_thread )

    if( nsections != sec_num )
      throw runtime_error( SRC_LOCATION + "\n\tSerious logic error here!" );

    threadpool.join();

    for( size_t i = 0; i < nsections; ++i )
    {
      const vector< std::shared_ptr<Measurement> > &thismeas = answers[i];
      newmeass.insert( newmeass.end(), thismeas.begin(), thismeas.end() );
    }//for( size_t i = 0; i < nsections; ++i )
    nremoved = nstart - newmeass.size();
  }//if( nstart < 100 )

  if( nremoved )
  {
    measurements_.swap( newmeass );
    cleanup_after_load();
  }//if( nremoved )

  return nremoved;
}//size_t keep_n_bin_spectra_only( size_t nbin )


bool SpecFile::contained_neutron() const
{
  for( const auto &m : measurements_ )
    if( m && m->contained_neutron() )
      return true;
  
  return false;
}//


size_t SpecFile::remove_neutron_measurements()
{
  std::unique_lock<std::recursive_mutex> scoped_lock( mutex_ );

  size_t nremoved = 0;

  for( size_t i = 0; i < measurements_.size();  )
  {
    std::shared_ptr<Measurement> &m = measurements_[i];
    if( m->contained_neutron_
        && (!m->gamma_counts_ || m->gamma_counts_->empty()) )
    {
      ++nremoved;
      measurements_.erase( measurements_.begin()+i );
    }else ++i;
  }//for( size_t i = 0; i < norig; ++i )

  if( nremoved )
  {
    cleanup_after_load();
  }//if( nremoved )

  if( nremoved )
    modified_ = modifiedSinceDecode_ = true;
  
  return nremoved;
}//size_t remove_neutron_measurements();


set<string> SpecFile::energy_cal_variants() const
{
  std::unique_lock<std::recursive_mutex> scoped_lock( mutex_ );
  
  set<string> answer;
  
  for( const std::string &detnam : detector_names_ )
  {
    const size_t pos = detnam.find( "_intercal_" );
    if( pos != string::npos )
      answer.insert( detnam.substr(pos + 10) );
  }

  return answer;
}//set<string> energy_cal_variants() const


size_t SpecFile::keep_energy_cal_variant( const std::string variant )
{
  const string ending = "_intercal_" + variant;
  std::vector< std::shared_ptr<Measurement> > keepers;
  
  std::unique_lock<std::recursive_mutex> scoped_lock( mutex_ );
  
  const set<string> origvaraints = energy_cal_variants();
  
  if( !origvaraints.count(variant) )
  {
    string msg = "SpecFile::keep_energy_cal_variant():"
    " measurement did not contain an energy variant named '"
    + variant + "', only contained:";
    for( auto iter = begin(origvaraints); iter != end(origvaraints); ++iter )
      msg += " '" + (*iter) + "',";
    if( origvaraints.empty() )
      msg += " none";
    
    throw runtime_error( msg );
  }//if( !origvaraints.count(variant) )
  
  if( origvaraints.size() == 1 )
    return 0;
  
  keepers.reserve( measurements_.size() );
  
  for( auto &ptr : measurements_ )
  {
    const std::string &detname = ptr->detector_name_;
    const size_t pos = detname.find( "_intercal_" );
    if( pos == string::npos )
    {
      keepers.push_back( ptr );
    }else if( ((pos + ending.size()) == detname.size())
               && (strcmp(detname.c_str()+pos+10,variant.c_str())==0) )
    {
      ptr->detector_name_ = detname.substr( 0, pos );
      keepers.push_back( ptr );
    }
    //else
      //cout << "Getting rid of: " << detname << endl;
  }//for( auto &ptr : measurements_ )
  
  measurements_.swap( keepers );
  cleanup_after_load();
  
  modified_ = modifiedSinceDecode_ = true;
  
  return (keepers.size() - measurements_.size());
}//void keep_energy_cal_variant( const std::string variant )


size_t SpecFile::keep_derived_data_variant( const SpecFile::DerivedVariantToKeep tokeep )
{
  std::vector< std::shared_ptr<Measurement> > keepers;
  
  std::unique_lock<std::recursive_mutex> scoped_lock( mutex_ );
 
  switch( tokeep )
  {
    case DerivedVariantToKeep::NonDerived:
      if( !(properties_flags_ & MeasurementProperties::kDerivedDataMeasurements) )
        return 0;
      break;
      
    case DerivedVariantToKeep::Derived:
      if( !(properties_flags_ & MeasurementProperties::kNonDerivedDataMeasurements) )
        return 0;
      break;
  }//switch( tokeep )

  keepers.reserve( measurements_.size() );
  
  for( auto &ptr : measurements_ )
  {
    switch( tokeep )
    {
      case DerivedVariantToKeep::NonDerived:
        if( !ptr->derived_data_properties_ )
          keepers.push_back( ptr );
        break;
        
      case DerivedVariantToKeep::Derived:
        if( ptr->derived_data_properties_ )
          keepers.push_back( ptr );
        break;
    }//switch( tokeep )
  }//for( auto &ptr : measurements_ )
  
  measurements_.swap( keepers );
  cleanup_after_load();
  
  modified_ = modifiedSinceDecode_ = true;
  
  return (keepers.size() - measurements_.size());
}//size_t SpecFile::keep_derived_data_variant( const DerivedVariantToKeep tokeep )


int SpecFile::background_sample_number() const
{
  std::unique_lock<std::recursive_mutex> scoped_lock( mutex_ );

  //XXX - maybe could be sped up by using sample_numbers()
  //      and/or sample_measurements(..)
  for( const auto &meas : measurements_ )
    if( meas->source_type_ == SourceType::Background )
      return meas->sample_number_;

  return numeric_limits<int>::min();
}//int background_sample_number() const


void SpecFile::reset()
{
  std::unique_lock<std::recursive_mutex> scoped_lock( mutex_ );

  gamma_live_time_ = 0.0f;
  gamma_real_time_ = 0.0f;
  gamma_count_sum_ = 0.0;
  neutron_counts_sum_ = 0.0;
  mean_latitude_ = mean_longitude_ = -999.9;
  properties_flags_ = 0x0;
  filename_ =  "";
  detector_names_.clear();
  neutron_detector_names_.clear();
  gamma_detector_names_.clear();
  uuid_.clear();
  remarks_.clear();
  parse_warnings_.clear();
  lane_number_ = -1;
  measurement_location_name_.clear();
  inspection_.clear();
  measurement_operator_.clear();
  sample_numbers_.clear();
  sample_to_measurements_.clear();
  detector_type_ = DetectorType::Unknown;
  instrument_type_.clear();
  manufacturer_.clear();
  instrument_model_.clear();
  instrument_id_.clear();
  measurements_.clear();
  detector_numbers_.clear();
  modified_ = modifiedSinceDecode_ = false;
  component_versions_.clear();
  detectors_analysis_.reset();
}//void SpecFile::reset()

  
DetectorAnalysisResult::DetectorAnalysisResult()
{
  reset();
}


void DetectorAnalysisResult::reset()
{
  remark_.clear();
  nuclide_.clear();
  activity_ = -1.0;            //in units of becquerel (eg: 1.0 == 1 bq)
  nuclide_type_.clear();
  id_confidence_.clear();
  distance_ = -1.0f;
  dose_rate_ = -1.0f;
  real_time_ = -1.0f;           //in units of secons (eg: 1.0 = 1 s)
  //start_time_ = time_point_t{};
  detector_.clear();
}//void DetectorAnalysisResult::reset()

bool DetectorAnalysisResult::isEmpty() const
{
  return remark_.empty() && nuclide_.empty() && nuclide_type_.empty()
         && id_confidence_.empty() && dose_rate_ <= 0.0f
         && activity_ <= 0.0f && distance_ <= 0.0f;
}//bool isEmpty() const


DetectorAnalysis::DetectorAnalysis()
{
  reset();
}

void DetectorAnalysis::reset()
{
  remarks_.clear();
  algorithm_name_.clear();
  algorithm_component_versions_.clear();
  algorithm_creator_.clear();
  algorithm_description_.clear();
  analysis_start_time_ = time_point_t{};
  analysis_computation_duration_ = 0.0f;
  algorithm_result_description_.clear();
  
  results_.clear();
}//void DetectorAnalysis::reset()


bool DetectorAnalysis::is_empty() const
{
  return (remarks_.empty()
   && algorithm_name_.empty()
   && algorithm_component_versions_.empty()
   && algorithm_creator_.empty()
   && algorithm_description_.empty()
   //&& is_special(analysis_start_time_)
   //&& analysis_computation_duration_ < FLT_EPSILON
   && algorithm_result_description_.empty()
   && results_.empty());
}


void SpecFile::write_to_file( const std::string filename,
                                     const SaveSpectrumAsType format ) const
{
  set<int> samples, detectors;
  
  {
    std::unique_lock<std::recursive_mutex> scoped_lock( mutex_ );
    samples = sample_numbers_;
    detectors = set<int>( detector_numbers_.begin(), detector_numbers_.end() );
  }
  
  write_to_file( filename, samples, detectors, format );
}//void write_to_file(...)



void SpecFile::write_to_file( const std::string name,
                   const std::set<int> sample_nums,
                   const std::set<int> det_nums,
                   const SaveSpectrumAsType format ) const
{
  if( SpecUtils::is_file(name) || SpecUtils::is_directory(name) )
    throw runtime_error( "File (" + name + ") already exists, not overwriting" );
  
#ifdef _WIN32
  std::ofstream output( convert_from_utf8_to_utf16(name).c_str(), ios::out | ios::binary );
#else
  std::ofstream output( name.c_str(), ios::out | ios::binary );
#endif

  if( !output )
    throw runtime_error( "Failed to open file (" + name + ") for writing" );
  
  write( output, sample_nums, det_nums, format );
}//void write_to_file(...)


void SpecFile::write_to_file( const std::string name,
                   const std::vector<int> sample_nums_vector,
                   const std::vector<int> det_nums_vector,
                   const SaveSpectrumAsType format ) const
{
  //copy vectors into sets
  const std::set<int> sample_nums_set( sample_nums_vector.begin(),
                                        sample_nums_vector.end() );
  const std::set<int> det_nums_set( det_nums_vector.begin(),
                                     det_nums_vector.end() );
  //write the file
  write_to_file( name, sample_nums_set, det_nums_set, format);
}//write_to_file(...)


std::set<int> SpecFile::detector_names_to_numbers( const std::vector<std::string> &det_names ) const
{
  set<int> det_nums_set;
  
  {//begin lock on mutex_
    std::unique_lock<std::recursive_mutex> scoped_lock( mutex_ );
    
    for( const std::string &name : det_names )
    {
      const auto pos = std::find( begin(detector_names_), end(detector_names_), name );
      if( pos == end(detector_names_) )
        throw runtime_error( "Invalid detector name ('" + name + "') in the input" );
      
      const size_t index = pos - detector_names_.begin();
      det_nums_set.insert( detector_numbers_[index] );
    }//for( const int num : det_nums )
  }//end lock on mutex_
  
  return det_nums_set;
}//detector_names_to_numbers(...)

void SpecFile::write_to_file( const std::string &filename,
                   const std::set<int> &sample_nums,
                   const std::vector<std::string> &det_names,
                   const SaveSpectrumAsType format ) const
{
  const set<int> det_nums_set = detector_names_to_numbers( det_names );
  
  write_to_file( filename, sample_nums, det_nums_set, format);
}//void write_to_file(...)


void SpecFile::write( std::ostream &strm,
           std::set<int> sample_nums,
           const std::set<int> det_nums,
           const SaveSpectrumAsType format ) const
{ 
  //Its a little heavy handed to lock mutex_ for this entire function, but
  //  techncically necassry since operator= operations are a shallow copy
  //  of the Measurements, meaning there could be an issue if the user modifies
  //  a Measurement in another thread.
  std::unique_lock<std::recursive_mutex> scoped_lock( mutex_ );
  
  if( sample_nums.empty() )
    throw runtime_error( "No sample numbers were specified to write out" );
  
  if( det_nums.empty() )
    throw runtime_error( "No detector numbers were specified to write out" );
  
  for( const int sample : sample_nums )
  {
    if( !sample_numbers_.count(sample ) )
      throw runtime_error( "Specified invalid sample number to write out" );
  }
  
  vector<string> det_names;
  for( const int detnum : det_nums )
  {
    const auto pos = std::find( begin(detector_numbers_), end(detector_numbers_), detnum );
    if( pos == end(detector_numbers_) )
      throw runtime_error( "Specified invalid detector number to write out" );
    
    det_names.push_back( detector_names_[pos - begin(detector_numbers_)] );
  }
  
  SpecFile info = *this;
  
  if( (sample_nums != sample_numbers_)
      || (det_nums.size() != detector_numbers_.size()) )
  {
    vector< std::shared_ptr<const Measurement> > toremove;
    for( std::shared_ptr<const Measurement> oldm : info.measurements() )
    {
      if( !sample_nums.count(oldm->sample_number())
         || !det_nums.count(oldm->detector_number()) )
      {
        toremove.push_back( oldm );
      }
    }//for( oldm : info.measurements() )
    
    info.remove_measurements( toremove );
  }//if( we dont want all the measurements )
  
  if( info.measurements_.empty() )
    throw runtime_error( "No Measurements to write out" );
  
  const std::set<int> &samples = info.sample_numbers_;
  const set<int> detectors( info.detector_numbers_.begin(), info.detector_numbers_.end() );
  
  bool success = false;
  switch( format )
  {
    case SaveSpectrumAsType::Txt:
      success = info.write_txt( strm );
      break;
      
    case SaveSpectrumAsType::Csv:
      success = info.write_csv( strm );
      break;
      
    case SaveSpectrumAsType::Pcf:
      success = info.write_pcf( strm );
      break;
      
    case SaveSpectrumAsType::N42_2006:
      success = info.write_2006_N42( strm );
      break;
      
    case SaveSpectrumAsType::N42_2012:
      success = info.write_2012_N42( strm );
      break;
      
    case SaveSpectrumAsType::Chn:
      success = info.write_integer_chn( strm, samples, detectors );
      break;
      
    case SaveSpectrumAsType::SpcBinaryInt:
      success = info.write_binary_spc( strm, IntegerSpcType, samples, detectors );
      break;
      
    case SaveSpectrumAsType::SpcBinaryFloat:
      success = info.write_binary_spc( strm, FloatSpcType, samples, detectors );
      break;
      
    case SaveSpectrumAsType::SpcAscii:
      success = info.write_ascii_spc( strm, samples, detectors );
      break;
      
    case SaveSpectrumAsType::ExploraniumGr130v0:
      success = info.write_binary_exploranium_gr130v0( strm );
      break;
            
    case SaveSpectrumAsType::ExploraniumGr135v2:
      success = info.write_binary_exploranium_gr135v2( strm );
      break;
      
    case SaveSpectrumAsType::SpeIaea:
      success = info.write_iaea_spe( strm, samples, detectors );
      break;

    case SaveSpectrumAsType::Cnf:
      success = info.write_cnf( strm, samples, detectors );
      break;
      
    case SaveSpectrumAsType::Tka:
      success = info.write_tka( strm, samples, detectors );
      break;
      
#if( SpecUtils_ENABLE_D3_CHART )
    case SaveSpectrumAsType::HtmlD3:
    {
      D3SpectrumExport::D3SpectrumChartOptions options;
      success = info.write_d3_html( strm, options, samples, info.detector_names_ );
      break;
    }
#endif
#if( SpecUtils_INJA_TEMPLATES )
    case SaveSpectrumAsType::Template:  
    {
      // BDE_TODO: figure out what is going on here, to write templates we would need to 
      // get the template file argument into here somehow.
      throw runtime_error("Templates not supported from this method");
      break;
    }
#endif
    case SaveSpectrumAsType::NumTypes:
      throw runtime_error( "Invalid output format specified" );
      break;
  }//switch( format )
  
  if( !success )
    throw runtime_error( "Failed to write to output" );
}//write_to_file(...)


void SpecFile::write( std::ostream &strm,
           std::set<int> sample_nums,
           const std::vector<std::string> &det_names,
           const SaveSpectrumAsType format ) const
{
  const set<int> det_nums_set = detector_names_to_numbers( det_names );
  
  write( strm, sample_nums, det_nums_set, format );
}//write(...)

}//namespace SpecUtils
<|MERGE_RESOLUTION|>--- conflicted
+++ resolved
@@ -4025,23 +4025,6 @@
     }
   }//if( lhs.detectors_analysis_ && rhs.detectors_analysis_ )
   
-<<<<<<< HEAD
-  const size_t num_mmd_lhs = lhs.multimedia_data_.size();
-  const size_t num_mmd_rhs = rhs.multimedia_data_.size();
-  if( num_mmd_lhs != num_mmd_rhs )
-  {
-    issues.push_back( "SpecFile: RHS contains " + to_string(num_mmd_rhs)
-                     + "multimedia data entries, while LHS has "
-                     + to_string(num_mmd_lhs) );
-  }else
-  {
-    for( size_t i = 0; i < num_mmd_lhs; ++i )
-    {
-      if( lhs.multimedia_data_[i] != rhs.multimedia_data_[i] )
-        issues.push_back( "SpecFile: multimedia data entrie " + to_string(i) + " doesnt match" );
-    }
-  }//if( num_mmd_lhs != num_mmd_rhs ) / else
-=======
   
   if( lhs.multimedia_data_.size() != rhs.multimedia_data_.size() )
   {
@@ -4072,7 +4055,6 @@
     }//for( loop over multimedias )
   }//if( not same num images ) / else
   
->>>>>>> ff53669f
   
   /*
 #if( !defined(WIN32) )
