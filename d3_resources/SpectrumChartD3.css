
/* In order to dynamically set color values from within Wt, we cant specify colors
   in the CSS file; so this fiel is the same as SpectrumChartD3.js, just without
   color values for things we will want to maybe dynamically change.

   SpectrumChartD3 and InterSpecD3Chart style classes are applied to the base
   <svg> element.  InterSpecD3Chart is also applied to the time-chart in InterSpec
   and possible other places in InterSpec, so this class is used for things that
   should be consistent between the charts
*/

/*
CSS variables InterSpec will define for colors:
--d3spec-axis-color
--d3spec-text-color
*/

/*******************/
.SpectrumChartD3 {
  /* This is the <svg> element. */

}

.roiDragBox {
  fill-opacity: 0.2;
  stroke-width: 1px;
  user-select: none;
  -moz-user-select: none;

  stroke: var(--d3spec-axis-color);
  fill: var(--d3spec-axis-color);
}

.roiDragLine{
  fill: none;
  stroke-width: 1px;
}


.roiDragBox.active {
  /* This class doesnt seem to have any effect... maybe just do it in JS.*/
  /* fill-opacity: 0.5; */
}
.roiDragLine.active {
  stroke-width: 1.5px;
}

/*******************/

.chartarea{
  
}


.InterSpecD3Chart .axis > .tick > line { stroke-width: 1px; }


.InterSpecD3Chart .axis text.xaxistitle, 
.InterSpecD3Chart text.xaxistitle, 
.InterSpecD3Chart text.yaxistitle { 
  font-size: 14px; 
}

.InterSpecD3Chart .axis > path, 
.axis line { 
  fill: none; 
}

.xaxistitle, .yaxistitle, .yaxis, .yaxislabel, .xaxis, .xaxis > .tick > text, .yaxis > .tick > text {
  fill: var(--d3spec-text-color, black);
}

.xaxis > .domain, .yaxis > .domain, .xaxis > .tick > line, .yaxis > .tick > line, .yaxistick {
  stroke: var(--d3spec-axis-color, black);
}

.InterSpecD3Chart .axis text { 
  font-family: sans-serif; 
  font-size: 0.9em; 
}


.InterSpecD3Chart .grid path {
    fill: none;
}

/* 
.xgrid > .tick, .ygrid > .tick{ stroke-opacity: 80%; }
.minorgrid { stroke-opacity: 50%; }
*/

/* The box that holds the peak label text */
.peaklabel, .peakLabelBold {
  font-size: 1em;
  cursor: default;
}

/*
.peakLabelBorder {
  z-index: 99;
  fill: red;
}
*/

.peakLabelBold {
  font-weight: bold;
  z-index: 100;
}

.peaklabelline {
  stroke-width: 1.5;
  z-index: 100;
}


/* The tspan that holds the user entered label within the peaklabel box */
.userLabel{ }
/* The tspan that holds peak energy within the peaklabel box */
.peakEnergyLabel{}
/* The tspan that holds the nuclide information within the peaklabel box */
.nuclideLabel{}


.peakLine{ font-size: 0.8em; stroke-width: 2; }
.escapeLineForward { font-size: 0.8em; stroke-width: 2; stroke-dasharray: 2; }
  
.mouseLine      { font-size: 0.8em; stroke-width: 2; }
.secondaryMouseLine { font-size: 0.8em; stroke-width: 1; }

.referenceGammaSelectDiv { display: inline-block; margin-left: 25px; }
.referenceGammaSelect { width: 200px; height: 130px; }

.touchLine{  stroke-width: 2; stroke: gray; stroke-dasharray: 3;  }

.createPeakMouseLine { fill: none; stroke: black;  stroke-width: 1.5px; }
.createPeakArrowLine { fill: none; stroke: black;  stroke-width: 1px; }
.createPeakContEstLine { fill: none; stroke: grey; stroke-width: 2px;  }
.createPeakLeftTouchPoint { fill: blue; }
.createPeakRightTouchPoint { fill: black; }
.createPeakTouchLine { stroke-width: 2; stroke: grey; stroke-dasharray: 4; }


.refLineInfo{ font-size: 0.8em; }
.mouseInfo{ font-size: 0.85em;  }
.mouseInfoBox{ fill: white; fill-opacity: 0.85; }

.peakInfo{ font-size: 0.85em; }
.peakInfoBox{
  fill: #ffffcc;
  fill-opacity: 1;
  stroke: #444422;
}
.peakInfoLabel {
  font-weight: bold;
}

.legend{ font-size: 1em; }
.legentry{}
.legendBack{ fill: rgba(245,245,245,0.5); stroke: rgba(185,185,185,0.80); }
.activeLegend > .legendBack{ fill-opacity: 0.85; }
.legendHeader{ fill: rgba(185,185,185,0.80); fill-opacity: 0.55; }
.activeLegend > g > .legendHeader{ fill: #909090; fill-opacity: 0.95; }
.d3closebut{ fill: #909090; }
/* .d3closebut:hover{ fill: #4d4d4d; } */

.chartLineText {  font-size: 0.8em; font-family: Helvetica, Arial;  font-weight: bold }
.mouseLineText  {  font-size: 0.8em; font-family: Helvetica, Arial;  font-weight: bold }
.deletePeaksText  {  font-size: 0.8em; font-family: Helvetica, Arial;  font-weight: bold }
.countGammasText  {  font-size: 0.8em; font-family: Helvetica, Arial;  font-weight: bold }
.peakText{ font-size: 0.8em; font-family: Helvetica, Arial;  font-weight: bold }
.contEstLineText {  font-size: 0.8em; font-family: Helvetica, Arial;  stroke:grey;  }
.createPeakTouchText {  font-size: 0.8em; font-family: Helvetica, Arial;  stroke:grey; fill: grey; }

.scalerwidget{ font-size: 1em; }
.scalerEntry{}
.scalerback{
  fill: none; stroke: none;
  /* fill: rgba(245,245,245,0.5); stroke: rgba(185,185,185,0.80); */
}
.activescaler > .scalerback{ /* fill-opacity: 0.85; */ }
.scalerheader{ fill: rgba(185,185,185,0.80); fill-opacity: 0.55; }
.activescaler > g > .scalerheader{ fill: #909090; fill-opacity: 0.95; }
  .scaleraxis{  }
  .scalertoggle{  }
  
  
  .leftbuttonzoombox {
    fill: #666;
    fill-opacity: 0.25;
  }
  
  .leftbuttonzoomoutboxy {
    fill: #666;
    fill-opacity: 0.1;
  }
  .deletePeaksBox {
    fill: #666;
    fill-opacity: 0.5;
  }
  .countGammasBoxForward {
    fill: rgba(255,255,0,0.605);
    fill-opacity: 1;
  }
  
  .sliderBox {
    user-select: none;
    -moz-user-select: none;
  }
  .sliderDragRegion {
  }
  .sliderDragRegionLine {
  }
  .sline {
    fill: none;
    stroke-width: 0.7px;
  }
  .rline {
    fill: none;
    stroke-width: 0.5px;
  }
  
  .focus circle {
    fill: none;
    stroke: steelblue;
  }
  .SpectrumChartD3 .title { font-size: 1.5em; }
  .SpectrumChartD3 .chart {
    background-color: #F7F2C5;
    width: 80%;
    margin-left: auto;
    margin-right: auto;
    height: 500px;
  }
  

<<<<<<< HEAD
.sliderBox {
  user-select: none;
  -moz-user-select: none;

  stroke-width: 0.2%;
  fill-opacity: 0.5;
  fill: var(--d3spec-axis-color, black);
  stroke: var(--d3spec-axis-color, black);
}
.sliderDragRegion {
}
.sliderDragRegionLine {
=======
g.highlight text {
  font-size: 1em; /* Same size as .peaklabel */
  /* TODO: We will set the color and size here... */
  text-anchor: middle;
  dominant-baseline: baseline;
>>>>>>> 7fd83185
}
  
g.highlight path {
  stroke: none;
  stroke-width: 0px;
}
<<<<<<< HEAD

.focus circle {
  fill: none;
  stroke: steelblue;
}

.SpectrumChartD3 {
  opacity--spec-chart-text-color
}

.SpectrumChartD3 .title { font-size: 1.5em; }
.SpectrumChartD3 .chart {
  background-color: #F7F2C5;
  width: 80%;
  margin-left: auto;
  margin-right: auto;
  height: 500px; 
}


.SpectrumChartD3 .slider-plot {
  fill: var(--d3spec-axis-color, black);
  opacity: 0.1;
}

.SpectrumChartD3 .slider-close {
  stroke-width: 1.0px;
  stroke-opacity:  0.2;
  stroke: var(--d3spec-axis-color, black);
}

.SpectrumChartD3 .slider-close:hover {
  stroke-opacity:  1;
  stroke-width: 1.5px;
}

.SpectrumChartD3 .sliderDragRegion {
  fill-opacity: 0.1;
  fill: var(--d3spec-axis-color, black);
  stroke: var(--d3spec-axis-color, black);
  stroke-width: 0.1%;
}

.SpectrumChartD3 .slider-open {
  opacity:  0.2;
}

.SpectrumChartD3 .slider-open:hover {
  opacity:  1;
}

.SpectrumChartD3 .slider-open-plot{
 /* slider-plot */
 fill: var(--d3spec-axis-color, black);
 opacity: 0.2;
 stroke: none;
}

.SpectrumChartD3 .slider-open-box{
  /* sliderBox */
  fill-opacity: 0.45;
  fill: var(--d3spec-axis-color, black);
  stroke: none;
}
=======
  
>>>>>>> 7fd83185
<|MERGE_RESOLUTION|>--- conflicted
+++ resolved
@@ -20,6 +20,7 @@
   /* This is the <svg> element. */
 
 }
+
 
 .roiDragBox {
   fill-opacity: 0.2;
@@ -205,7 +206,12 @@
   .sliderBox {
     user-select: none;
     -moz-user-select: none;
-  }
+  
+  stroke-width: 0.2%;
+  fill-opacity: 0.5;
+  fill: var(--d3spec-axis-color, black);
+  stroke: var(--d3spec-axis-color, black);
+}
   .sliderDragRegion {
   }
   .sliderDragRegionLine {
@@ -223,61 +229,30 @@
     fill: none;
     stroke: steelblue;
   }
-  .SpectrumChartD3 .title { font-size: 1.5em; }
+
+
+.SpectrumChartD3 .title { font-size: 1.5em; }
   .SpectrumChartD3 .chart {
     background-color: #F7F2C5;
     width: 80%;
     margin-left: auto;
     margin-right: auto;
     height: 500px;
-  }
-  
-
-<<<<<<< HEAD
-.sliderBox {
-  user-select: none;
-  -moz-user-select: none;
-
-  stroke-width: 0.2%;
-  fill-opacity: 0.5;
-  fill: var(--d3spec-axis-color, black);
-  stroke: var(--d3spec-axis-color, black);
-}
-.sliderDragRegion {
-}
-.sliderDragRegionLine {
-=======
+  }  
+
+
 g.highlight text {
   font-size: 1em; /* Same size as .peaklabel */
   /* TODO: We will set the color and size here... */
   text-anchor: middle;
   dominant-baseline: baseline;
->>>>>>> 7fd83185
 }
   
 g.highlight path {
   stroke: none;
   stroke-width: 0px;
 }
-<<<<<<< HEAD
-
-.focus circle {
-  fill: none;
-  stroke: steelblue;
-}
-
-.SpectrumChartD3 {
-  opacity--spec-chart-text-color
-}
-
-.SpectrumChartD3 .title { font-size: 1.5em; }
-.SpectrumChartD3 .chart {
-  background-color: #F7F2C5;
-  width: 80%;
-  margin-left: auto;
-  margin-right: auto;
-  height: 500px; 
-}
+  
 
 
 .SpectrumChartD3 .slider-plot {
@@ -323,7 +298,4 @@
   fill-opacity: 0.45;
   fill: var(--d3spec-axis-color, black);
   stroke: none;
-}
-=======
-  
->>>>>>> 7fd83185
+}